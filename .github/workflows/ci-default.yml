# NOTE: This name appears in GitHub's Checks API and in workflow's status badge.
name: ci-default
env:
  # CI variables
  DOCKER_PLATFORM: "amd64"
  #TURBO_TEAM: ${{ secrets.TURBO_TEAM }}
  #TURBO_TOKEN: ${{ secrets.TURBO_TOKEN }}
  # Frontend variables
  NODE_ENV: ${{ vars.NODE_ENV }}
  PLASMIC_PROJECT_ID: ${{ vars.PLASMIC_PROJECT_ID }}
  PLASMIC_PROJECT_API_TOKEN: ${{ vars.PLASMIC_PROJECT_API_TOKEN }}
  NEXT_PUBLIC_DOMAIN: ${{ vars.NEXT_PUBLIC_DOMAIN }}
  NEXT_PUBLIC_DB_GRAPHQL_URL: ${{ vars.NEXT_PUBLIC_DB_GRAPHQL_URL }}
  HASURA_URL: ${{ vars.HASURA_URL }}
  OSO_API_KEY: "test"
  NEXT_PUBLIC_ALGOLIA_APPLICATION_ID: "test"
  NEXT_PUBLIC_ALGOLIA_API_KEY: "test"
  NEXT_PUBLIC_ALGOLIA_INDEX: "test"
  # Docs variables
  DOCS_URL: ${{ vars.DOCS_URL }}
  DOCS_ALGOLIA_APP_ID: "test"
  DOCS_ALGOLIA_API_KEY: "test"
  DOCS_ALGOLIA_INDEX: "test"
  DOCS_GOOGLE_ANALYTICS_KEY: "test"
  # Supabase
  NEXT_PUBLIC_SUPABASE_URL: "https://test.supabase.co"
  NEXT_PUBLIC_SUPABASE_ANON_KEY: "test"
  SUPABASE_SERVICE_KEY: "test"
  SUPABASE_JWT_SECRET: "test"
  # Clickhouse variables
  CLICKHOUSE_URL: "http://127.0.0.1:8123" # dummy value
  CLICKHOUSE_USERNAME: "username"
  CLICKHOUSE_PASSWORD: "password"
  # SQLMesh variables
  SQLMESH_DUCKDB_LOCAL_PATH: "/tmp/oso.duckdb"

# Trigger the workflow when:
on:
  # A push occurs to one of the matched branches.
  push:
    branches:
      - main
  # Or when a pull request event occurs for a pull request against one of the
  # matched branches.
  #pull_request:
  pull_request_target:
    branches:
      - main
  # Allows you to run this workflow manually from the Actions tab
  workflow_dispatch:
  merge_group:

# Cancel in progress jobs on new pushes.
concurrency:
  group: ${{ github.workflow }}-${{ github.event.pull_request.number || github.ref }}
  cancel-in-progress: true

jobs:
  # Authorization step will determine which environment we run in
  authorize:
    # External pull requests should run on `public`, which requires approval
    # Internal pull requests continue to run on `testing`
    environment: ${{ github.event_name == 'pull_request_target' && github.event.pull_request.head.repo.full_name != github.repository && 'public' || 'testing' }}
    runs-on: ubuntu-latest
    steps:
      - run: true

  build-lint-test:
    # NOTE: This name appears in GitHub's Checks API.
<<<<<<< HEAD
    name: build-lint-test
=======
    name: test
>>>>>>> 7de086e9
    environment: ${{ github.event_name == 'pull_request_target' && github.event.pull_request.head.repo.full_name != github.repository && 'public' || 'testing' }}
    needs: authorize
    runs-on: ubuntu-latest
    strategy:
      matrix:
        # PRIORITY ORDER: python → sqlmesh → sqlmesh-docker → node
        component: ["python", "sqlmesh", "sqlmesh-docker", "node"] # "dbt"
    steps:
      - name: Checkout code
        uses: actions/checkout@v4
        with:
          # Check out pull request's HEAD commit instead of the merge commit to
          # prevent gitlint from failing due to too long commit message titles,
          # e.g. "Merge 3e621938d65caaa67f8e35d145335d889d470fc8 into 19a39b2f66cd7a165082d1486b2f1eb36ec2354a".
          ref: ${{ github.event.pull_request.head.sha || github.ref }}
          # Fetch all history so gitlint can check the relevant commits.
          fetch-depth: "0"

      - name: Setup pnpm
        uses: pnpm/action-setup@v4
        with:
          version: 9
          run_install: |
            - recursive: true
              args: [--frozen-lockfile, --strict-peer-dependencies]

      - name: Set up Node.js
        uses: actions/setup-node@v4
        with:
          node-version: "20.x"
          cache: "pnpm"

      - name: Setup Python and UV
        uses: astral-sh/setup-uv@v5
        with:
          python-version: 3.12

      - name: Install dependencies
        run: uv sync --all-packages --all-extras

      # ─────────────────────────────────────────────────────────────────────
      # Python steps
      - name: Type Check (Python)
        run: pnpm pyright
        if: ${{ always() && matrix.component == 'python' }}

      - name: Lint (Python)
        run: uv run ruff check
        if: ${{ always() && matrix.component == 'python' }}

      - name: Test (Python)
        run: uv run pytest
        if: ${{ always() && matrix.component == 'python' }}

      - name: Lint SQLMesh
        working-directory: warehouse
        run: | 
          uv run oso local sqlmesh lint
        if: ${{ always() && matrix.component == 'sqlmesh-docker' || matrix.component == 'sqlmesh' }}

      # ─────────────────────────────────────────────────────────────────────
      # SQLMesh steps
      - name: Test SQLMesh (DuckDB)
        working-directory: warehouse
        run: |
          uv run oso local sqlmesh-test --duckdb plan dev --start '1 week' --end now --auto-apply
        if: ${{ always() && matrix.component == 'sqlmesh' }}

      - name: Test SQLMesh (Docker)
        working-directory: warehouse
        run: |
          uv run oso local sqlmesh-test plan dev --start '1 week' --end now --auto-apply
        if: ${{ always() && matrix.component == 'sqlmesh-docker' }}

      # ─────────────────────────────────────────────────────────────────────
      # Node steps
      - name: Run supabase local
        id: supabase
        run: |
          bash .github/scripts/run-supabase-local.sh apps/frontend
        if: ${{ matrix.component == 'node' }}

      - name: Build (Node)
        uses: nick-fields/retry@v3
        with:
          timeout_minutes: 5
          max_attempts: 3
          command: pnpm build
        if: ${{ matrix.component == 'node' }}

      - name: Lint (Node)
        run: pnpm lint
        if: ${{ always() && matrix.component == 'node' }}
        #if: ${{ always() && steps.supabase.conclusion == 'success' && matrix.component == 'node' }}

      - name: Test (Node)
        run: pnpm test
        if: ${{ always() && matrix.component == 'node' }}
        #if: ${{ always() && steps.supabase.conclusion == 'success' &&  matrix.component == 'node' }}<|MERGE_RESOLUTION|>--- conflicted
+++ resolved
@@ -67,11 +67,7 @@
 
   build-lint-test:
     # NOTE: This name appears in GitHub's Checks API.
-<<<<<<< HEAD
-    name: build-lint-test
-=======
     name: test
->>>>>>> 7de086e9
     environment: ${{ github.event_name == 'pull_request_target' && github.event.pull_request.head.repo.full_name != github.repository && 'public' || 'testing' }}
     needs: authorize
     runs-on: ubuntu-latest
