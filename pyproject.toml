[project]
authors = [
    {name = "Kariba Labs"},
]
license = {text = "Apache-2.0"}
requires-python = "<3.13,<4.0,>=3.12"
dependencies = [
    "arrow<2.0.0,>=1.3.0",
    "boltons<25.0.0,>=24.0.0",
    "click<9.0.0,>=8.1.7",
    "clickhouse-connect<1.0.0,>=0.7.16",
    "cloud-sql-python-connector[pg8000]<2.0.0,>=1.6.0",
    "dagster<2.0.0,>=1.8.6",
    "dagster-dbt<1.0.0,>=0.24.0",
    "dagster-embedded-elt<1.0.0,>=0.24.0",
    "dagster-gcp<1.0.0,>=0.24.0",
    "dagster-polars<1.0.0,>=0.24.0",
    "dagster-postgres<1.0.0,>=0.24.0",
    "dagster-webserver<2.0.0,>=1.7.16",
    "dask[distributed]<2025.0.0,>=2024.4.2",
    "dask-kubernetes<2025.0.0,>=2024.4.2",
    "dbt-bigquery<2.0.0,>=1.7.0",
    "dbt-core<2.0.0,>=1.8.2",
    "discord-webhook<2.0.0,>=1.3.1",
    "dlt<2.0.0,>=1.3.0",
    "duckdb<2.0.0,>=1.1.0",
    "gcsfs<2025.0.0,>=2024.6.1",
    "google-api-python-client<3.0.0,>=2.116.0",
    "google-cloud-bigquery<4.0.0,>=3.17.1",
    "google-cloud-bigquery-datatransfer<4.0.0,>=3.15.3",
    "google-cloud-resource-manager<2.0.0,>=1.12.3",
    "google-cloud-secret-manager<3.0.0,>=2.20.0",
    "google-cloud-service-management<2.0.0,>=1.8.3",
    "google-cloud-service-usage<2.0.0,>=1.10.3",
    "google-cloud-storage<3.0.0,>=2.14.0",
    "lz4<5.0.0,>=4.3.3",
<<<<<<< HEAD
    "oss-directory<1.0.0,>=0.2.4",
=======
    "oss-directory==0.2.4",
>>>>>>> 3bdc968d
    "pendulum<4.0.0,>=3.0.0",
    "polars<2.0.0,>=1.5.0",
    "pytest<9.0.0,>=8.2.1",
    "python-dotenv<2.0.0,>=1.0.1",
    "requests<3.0.0,>=2.31.0",
    "ruamel-yaml<1.0.0,>=0.18.6",
    "ruff<1.0.0,>=0.4.10",
    "sqlalchemy<3.0.0,>=2.0.25",
    "textual<1.0.0,>=0.52.1",
    "redis<6.0.0,>=5.0.7",
    "githubkit<1.0.0,>=0.12.4",
    "sqlmesh[trino]<1.0.0,>=0.141.1",
    "dagster-duckdb<1.0.0,>=0.24.0",
    "dagster-duckdb-polars<1.0.0,>=0.24.0",
    "google-cloud-bigquery-storage<3.0.0,>=2.25.0",
    "dagster-sqlmesh==0.6.0",
    "google-auth<3.0.0,>=2.34.0",
    "pillow<11.0.0,>=10.4.0",
    "dagster-k8s<1.0.0,>=0.24.6",
    "pyiceberg[hive,s3fs]<1.0.0,>=0.8.1",
    "connectorx<1.0.0,>=0.4.0",
    "bokeh<4.0.0,>=3.6.1",
    "fastapi[standard]<1.0.0,>=0.115.6",
    "pyee<13.0.0,>=12.1.1",
    "aiotrino<1.0.0,>=0.2.3",
    "pytest-asyncio<1.0.0,>=0.24.0",
    "isort<6.0.0,>=5.13.2",
    "uvicorn[standard]<1.0.0,>=0.32.1",
    "websockets<15.0,>=14.1",
    "pydantic-settings<3.0.0,>=2.7.0",
    "openrank-sdk<1.0.0,>=0.4.0",
    "pandas<3.0.0,>=2.2.3",
    "docker<8.0.0,>=7.1.0",
    "gitpython<4.0.0,>=3.1.44",
    "minio<8.0.0,>=7.2.15",
    "colorlog<7.0.0,>=6.9.0",
    "pyarrow-stubs<18.0,>=17.16",
    "gcloud-aio-storage<10.0.0,>=9.3.0",
]
name = "oso"
version = "1.0.0"
description = "Impact measurement for open source software"
readme = "README.md"

[project.urls]
homepage = "https://www.opensource.observer"
repository = "https://github.com/opensource-observer/oso"
documentation = "https://docs.opensource.observer/"

[project.scripts]
bq2cloudsql = "bq2cloudsql.script:run"
oso_lets_go = "oso_lets_go.wizard:run"
oso = "oso_lets_go.cli:cli"

[dependency-groups]
dev = [
    "dagster-webserver<2.0.0,>=1.7.2",
    "ipython<9.0.0,>=8.21.0",
    "shandy-sqlfmt[jinjafmt]<1.0.0,>=0.21.1",
    "sqlfluff~=3.2.5",
    "sqlfluff-templater-dbt~=3.2.5",
    "isort<6.0.0,>=5.13.2",
]

[tool.uv.sources]
pyoso = { workspace = true }

[tool.uv.workspace]
members = ["warehouse/pyoso"]

[build-system]
requires = ["hatchling"]
build-backend = "hatchling.build"

[tool.hatch.build.targets.wheel]
packages = [ "warehouse/bq2cloudsql/", "warehouse/oso_lets_go/", "warehouse/common", "warehouse/metrics_tools", "ops/opsscripts/"]

[tool.sqlfluff]
max_line_length = 80

[tool.sqlfluff.core]
templater = "dbt"

[tool.sqlfluff.indentation]
indent_unit = "space"
tab_space_size = 2

[tool.sqlfluff.templater.jinja]
load_macros_from_path = "warehouse/dbt/macros/"
apply_dbt_builtins = true
library_path = "warehouse/common/dbtlintmock"

[tool.sqlfluff.templater.dbt]
project_dir = "."
target = "playground"

[tool.dagster]
module_name = "oso_dagster.definitions"

[tool.pyright]
pythonVersion = "3.12"
typeCheckingMode = "standard"
ignore = [
  "warehouse/bq2cloudsql",
  "warehouse/meltano-setup",
  "warehouse/oso_lets_go",
  "warehouse/pyoso",
  "warehouse/oso_dagster/dlt_sources/sql_database",
  "scripts/dbt_doc_gen",
]

[tool.ruff]
exclude = [
  "warehouse/bq2cloudsql",
  "warehouse/meltano-setup",
  "warehouse/oso_lets_go",
  "warehouse/oso_dagster/dlt_sources",
  "warehouse/oso_dagster/dlt_sources/sql_database/**/*.py",
  "warehouse/oso_dagster/dlt_sources/sql_database/*.py",
]

[tool.ruff.lint]
exclude = [
  "warehouse/oso_dagster/dlt_sources/sql_database/**/*.py",
  "warehouse/oso_dagster/dlt_sources/sql_database/*.py",
]

[tool.isort]
profile = "black"<|MERGE_RESOLUTION|>--- conflicted
+++ resolved
@@ -34,11 +34,7 @@
     "google-cloud-service-usage<2.0.0,>=1.10.3",
     "google-cloud-storage<3.0.0,>=2.14.0",
     "lz4<5.0.0,>=4.3.3",
-<<<<<<< HEAD
-    "oss-directory<1.0.0,>=0.2.4",
-=======
     "oss-directory==0.2.4",
->>>>>>> 3bdc968d
     "pendulum<4.0.0,>=3.0.0",
     "polars<2.0.0,>=1.5.0",
     "pytest<9.0.0,>=8.2.1",
