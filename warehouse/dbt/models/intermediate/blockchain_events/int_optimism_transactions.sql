{{
  config(
    materialized='incremental',
    partition_by={
      "field": "block_timestamp",
      "data_type": "timestamp",
      "granularity": "day",
    },
    unique_id="id",
    on_schema_change="append_new_columns",
    incremental_strategy="insert_overwrite"
  ) 
}}
<<<<<<< HEAD
with known_addresses as (
  select distinct `artifact_source_id` as `address`
  from {{ ref("int_all_artifacts") }}
  where `artifact_source` = 'OPTIMISM'
),
{% if target.name == 'production' %}
receipts as (
  select *
  from {{ source("optimism", "receipts") }}
  {% if is_incremental() %}
  where block_timestamp > TIMESTAMP_SUB(_dbt_max_partition, INTERVAL 1 DAY)
    {{ playground_filter("block_timestamp", is_start=False) }}
  {% else %}
  {{ playground_filter("block_timestamp") }}
  {% endif %}
), blocks as (
  select *
  from {{ source("optimism", "blocks") }}
  {% if is_incremental() %}
  where `block_timestamp` > TIMESTAMP_SUB(_dbt_max_partition, INTERVAL 1 DAY)
    {{ playground_filter("`block_timestamp`", is_start=False) }}
  {% else %}
  {{ playground_filter("`block_timestamp`") }}
  {% endif %}

), transactions_with_receipts as (

select
  transactions.*,
  blocks.block_number as block_number,
  receipts.contract_address as receipt_contract_address,
  receipts.cumulative_gas_used as receipt_cumulative_gas_used,
  cast(receipts.gas_used as numeric) as receipt_gas_used,
  cast(receipts.gas_price as numeric) as receipt_gas_price,
  receipts.effective_gas_price as receipt_effective_gas_price,
  receipts.root as receipt_root,
  receipts.status as receipt_status
from {{ source("optimism", "transactions") }} as transactions
inner join receipts as receipts
  on transactions.transaction_hash = receipts.transaction_hash
inner join {{ source("optimism", "blocks") }} as blocks
  on transactions.block_hash = blocks.block_hash
{% if is_incremental() %}
where
    {# 
      We are using insert_overwrite so this will consistently select everything
      that would go into the latest partition (and any new partitions after
      that). It will overwrite any data in the partitions for which this select
      statement matches
    #}
    transactions.block_timestamp > TIMESTAMP_SUB(_dbt_max_partition, INTERVAL 1 DAY)
    {{ playground_filter("block_timestamp", is_start=False) }}
{% else %}
    {{ playground_filter("block_timestamp") }}
{% endif %}
),
{% else %}
  transactions_with_receipts as (
{# 
  We need a separate query for the playground because we transform the data in
  production.
#}
    select *
    from {{ source(current_playground(), "optimism_transactions") }}
    {% if is_incremental() %}
      where
        block_timestamp > TIMESTAMP_SUB(_dbt_max_partition, interval 1 day)
        {{ playground_filter("block_timestamp", is_start=False) }}
    {% else %}
    {{ playground_filter("block_timestamp") }}
{% endif %}
  ),
{% endif %}
txs_with_dupes as (
  select txs_to.*
  from transactions_with_receipts as txs_to
  inner join known_addresses as known_to
    on txs_to.to_address = known_to.address
  union all
  select txs_from.*
  from transactions_with_receipts as txs_from
  inner join known_addresses as known_from
    on txs_from.from_address = known_from.address
)

select *
from txs_with_dupes
qualify
  ROW_NUMBER()
    over (partition by `transaction_hash` order by block_timestamp asc)
  = 1
=======
{{ filtered_blockchain_events("OPTIMISM", "optimism", "transactions") }}
>>>>>>> 6f65f411
<|MERGE_RESOLUTION|>--- conflicted
+++ resolved
@@ -11,98 +11,4 @@
     incremental_strategy="insert_overwrite"
   ) 
 }}
-<<<<<<< HEAD
-with known_addresses as (
-  select distinct `artifact_source_id` as `address`
-  from {{ ref("int_all_artifacts") }}
-  where `artifact_source` = 'OPTIMISM'
-),
-{% if target.name == 'production' %}
-receipts as (
-  select *
-  from {{ source("optimism", "receipts") }}
-  {% if is_incremental() %}
-  where block_timestamp > TIMESTAMP_SUB(_dbt_max_partition, INTERVAL 1 DAY)
-    {{ playground_filter("block_timestamp", is_start=False) }}
-  {% else %}
-  {{ playground_filter("block_timestamp") }}
-  {% endif %}
-), blocks as (
-  select *
-  from {{ source("optimism", "blocks") }}
-  {% if is_incremental() %}
-  where `block_timestamp` > TIMESTAMP_SUB(_dbt_max_partition, INTERVAL 1 DAY)
-    {{ playground_filter("`block_timestamp`", is_start=False) }}
-  {% else %}
-  {{ playground_filter("`block_timestamp`") }}
-  {% endif %}
-
-), transactions_with_receipts as (
-
-select
-  transactions.*,
-  blocks.block_number as block_number,
-  receipts.contract_address as receipt_contract_address,
-  receipts.cumulative_gas_used as receipt_cumulative_gas_used,
-  cast(receipts.gas_used as numeric) as receipt_gas_used,
-  cast(receipts.gas_price as numeric) as receipt_gas_price,
-  receipts.effective_gas_price as receipt_effective_gas_price,
-  receipts.root as receipt_root,
-  receipts.status as receipt_status
-from {{ source("optimism", "transactions") }} as transactions
-inner join receipts as receipts
-  on transactions.transaction_hash = receipts.transaction_hash
-inner join {{ source("optimism", "blocks") }} as blocks
-  on transactions.block_hash = blocks.block_hash
-{% if is_incremental() %}
-where
-    {# 
-      We are using insert_overwrite so this will consistently select everything
-      that would go into the latest partition (and any new partitions after
-      that). It will overwrite any data in the partitions for which this select
-      statement matches
-    #}
-    transactions.block_timestamp > TIMESTAMP_SUB(_dbt_max_partition, INTERVAL 1 DAY)
-    {{ playground_filter("block_timestamp", is_start=False) }}
-{% else %}
-    {{ playground_filter("block_timestamp") }}
-{% endif %}
-),
-{% else %}
-  transactions_with_receipts as (
-{# 
-  We need a separate query for the playground because we transform the data in
-  production.
-#}
-    select *
-    from {{ source(current_playground(), "optimism_transactions") }}
-    {% if is_incremental() %}
-      where
-        block_timestamp > TIMESTAMP_SUB(_dbt_max_partition, interval 1 day)
-        {{ playground_filter("block_timestamp", is_start=False) }}
-    {% else %}
-    {{ playground_filter("block_timestamp") }}
-{% endif %}
-  ),
-{% endif %}
-txs_with_dupes as (
-  select txs_to.*
-  from transactions_with_receipts as txs_to
-  inner join known_addresses as known_to
-    on txs_to.to_address = known_to.address
-  union all
-  select txs_from.*
-  from transactions_with_receipts as txs_from
-  inner join known_addresses as known_from
-    on txs_from.from_address = known_from.address
-)
-
-select *
-from txs_with_dupes
-qualify
-  ROW_NUMBER()
-    over (partition by `transaction_hash` order by block_timestamp asc)
-  = 1
-=======
-{{ filtered_blockchain_events("OPTIMISM", "optimism", "transactions") }}
->>>>>>> 6f65f411
+{{ filtered_blockchain_events("OPTIMISM", "optimism", "transactions") }}