--- conflicted
+++ resolved
@@ -20,8 +20,6 @@
     created_at,
     updated_at,
     ingestion_time,
-    created_at,
-    updated_at,
     ROW_NUMBER()
       over (partition by node_id order by ingestion_time desc, id asc)
       as row_num
@@ -43,14 +41,8 @@
   license_name,
   license_spdx_id,
   language,
-<<<<<<< HEAD
   created_at,
   updated_at,
-  ingestion_time
-=======
-  ingestion_time,
-  created_at,
-  updated_at
->>>>>>> 2e21c9d4
+  ingestion_time  
 from ranked_repositories
 where row_num = 1