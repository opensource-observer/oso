import os
import typing as t

from dotenv import load_dotenv
from metrics_tools.definition import MetricMetadata
from metrics_tools.factory import MetricQueryConfig, MetricQueryDef, timeseries_metrics
from metrics_tools.models import constants
from sqlglot import exp

# Annoyingly sqlmesh doesn't load things in an expected order but we want to be
# able to override the start date for local testing and things
load_dotenv()


TRANSLATE_TIME_AGGREGATION = {
    "daily": "day",
    "weekly": "week",
    "monthly": "month",
    "quarterly": "quarter",
    "biannually": "biannual",
    "yearly": "year",
}


def no_gaps_audit_factory(config: MetricQueryConfig) -> tuple[str, dict] | None:
    if not config["incremental"]:
        return None

    time_aggregation = config["ref"].get("time_aggregation")
    if time_aggregation is None:
        return None

    options: t.Dict[str, t.Any] = {
        "no_gap_date_part": TRANSLATE_TIME_AGGREGATION[time_aggregation],
        "time_column": exp.to_column(
            "metrics_sample_date",
        ),
    }
    if time_aggregation in ["biannually", "weekly", "quarterly"]:
        # Hack for now, ignore these until we fix the audit
        return None

    if "funding" in config["table_name"]:
        # Hack for now, ignore these until we fix the audit
        return None
    
    if "releases" in config["table_name"]:
        return None
    
    if "worldchain_users_aggregation" in config["table_name"]:
        return None
    
    if "data_category=blockchain" in config["additional_tags"]:
        options["ignore_before"] = constants.superchain_audit_start
        options["ignore_after"] = constants.superchain_audit_end
        options["missing_rate_min_threshold"] = 0.95

    return (
        "no_gaps",
        options,
    )


timeseries_metrics(
    default_dialect="trino",
    start=os.environ.get("SQLMESH_TIMESERIES_METRICS_START", "2015-01-01"),
    schema="oso",
    model_prefix="timeseries",
    timeseries_sources=[
        "int_issue_event_time_deltas",
        "int_first_of_event_from_artifact__github",
        "int_events_daily__blockchain",
        "int_events_daily__blockchain_token_transfers",
        "int_events_daily__4337",
        "int_events_daily__defillama",
        "int_events_daily__github",
        "int_events_daily__github_with_lag",
        "int_events_daily__funding",
<<<<<<< HEAD
        "int_events_aux_prs",
=======
        "int_worldchain_events_by_project",
>>>>>>> d77b7a1c
    ],
    audits=[
        ("has_at_least_n_rows", {"threshold": 0}),
    ],
    audit_factories=[no_gaps_audit_factory],
    metric_queries={
        # This will automatically generate star counts for the given roll up periods.
        # A time_aggregation is just a simple addition of the aggregation. So basically we
        # calculate the daily time_aggregation every day by getting the count of the day.
        # Then the weekly every week by getting the count of the week and
        # monthly by getting the count of the month.
        # Additionally this will also create this along the dimensions (entity_types) of
        # project/collection so the resulting models will be named as follows
        # `oso.timeseries_stars_to_{entity_type}_{time_aggregation}`
        "stars": MetricQueryDef(
            ref="code/stars.sql",
            time_aggregations=[
                "daily",
                "weekly",
                "monthly",
                # "quarterly",
                # "biannually",
                "yearly",
            ],
            entity_types=["artifact", "project", "collection"],
            over_all_time=True,
            metadata=MetricMetadata(
                display_name="Stars",
                description="Metrics related to GitHub stars",
            ),
            additional_tags=["data_category=code"],
        ),
        "commits": MetricQueryDef(
            ref="code/commits.sql",
            time_aggregations=[
                "daily",
                "weekly",
                "monthly",
                # "quarterly",
                # "biannually",
                "yearly",
            ],
            over_all_time=True,
            metadata=MetricMetadata(
                display_name="Commits",
                description="Metrics related to GitHub commits",
            ),
            additional_tags=["data_category=code"],
        ),
        "comments": MetricQueryDef(
            ref="code/comments.sql",
            time_aggregations=["daily", "weekly", "monthly"],
            over_all_time=True,
            metadata=MetricMetadata(
                display_name="Comments",
                description="Metrics related to GitHub comments",
            ),
            additional_tags=["data_category=code"],
        ),
        "releases": MetricQueryDef(
            ref="code/releases.sql",
            time_aggregations=[
                "daily",
                "weekly",
                "monthly",
                # "quarterly",
                # "biannually",
                "yearly",
            ],
            over_all_time=True,
            metadata=MetricMetadata(
                display_name="Releases",
                description="Metrics related to GitHub releases",
            ),
            additional_tags=["data_category=code"],
        ),
        "forks": MetricQueryDef(
            ref="code/forks.sql",
            time_aggregations=[
                "daily",
                "weekly",
                "monthly",
                # "quarterly",
                # "biannually",
                "yearly",
            ],
            over_all_time=True,
            metadata=MetricMetadata(
                display_name="Forks",
                description="Metrics related to GitHub repository forks",
            ),
            additional_tags=["data_category=code"],
        ),
        "repositories": MetricQueryDef(
            ref="code/repositories.sql",
            time_aggregations=[
                "daily",
                "weekly",
                "monthly",
                # "quarterly",
                # "biannually",
                "yearly",
            ],
            over_all_time=True,
            metadata=MetricMetadata(
                display_name="Repositories",
                description="Metrics related to GitHub repositories",
            ),
            additional_tags=["data_category=code"],
        ),
        "active_contracts": MetricQueryDef(
            ref="blockchain/active_contracts.sql",
            time_aggregations=[
                "daily",
                "weekly",
                "monthly",
                # "quarterly",
                # "biannually",
                "yearly",
            ],
            over_all_time=True,
            metadata=MetricMetadata(
                display_name="Active Contracts",
                description="Metrics related to active blockchain contracts",
            ),
            additional_tags=["data_category=blockchain"],
        ),
        "contributors": MetricQueryDef(
            ref="code/contributors.sql",
            time_aggregations=[
                "daily",
                "weekly",
                "monthly",
                # "quarterly",
                # "biannually",
                "yearly",
            ],
            over_all_time=True,
            metadata=MetricMetadata(
                display_name="Contributors",
                description="Metrics related to GitHub contributors",
            ),
            additional_tags=["data_category=code"],
        ),
        "new_contributors": MetricQueryDef(
            ref="code/new_contributors.sql",
            time_aggregations=[
                "daily",
                "weekly",
                "monthly",
                # "quarterly",
                # "biannually",
                "yearly",
            ],
            entity_types=["artifact", "project", "collection"],
            over_all_time=True,
            metadata=MetricMetadata(
                display_name="New Contributors",
                description="Metrics related to new GitHub contributors identified by author_association = 'FIRST_TIME_CONTRIBUTOR'",
            ),
            additional_tags=["data_category=code"],
        ),
        # This defines something with a rolling option that allows you to look back
        # to some arbitrary window. So you specify the window and specify the unit.
        # The unit and the window are used to pass in variables to the query. So it's
        # up to the query to actually query the correct window.
        # The resultant models are named as such
        # `oso.timeseries_active_days_to_{entity_type}_over_{window}_{unit}`
        "developer_active_days": MetricQueryDef(
            ref="code/active_days.sql",
            vars={
                "activity_event_types": ["COMMIT_CODE"],
            },
            time_aggregations=[
                "monthly",
                # "quarterly",
                # "biannually",
                "yearly",
            ],
            entity_types=["artifact", "project", "collection"],
            is_intermediate=True,
            additional_tags=["data_category=code"],
        ),
        "contributor_active_days": MetricQueryDef(
            ref="code/active_days.sql",
            vars={
                "activity_event_types": [
                    "COMMIT_CODE",
                    "ISSUE_OPENED",
                    "PULL_REQUEST_OPENED",
                    "PULL_REQUEST_MERGED",
                ],
            },
            time_aggregations=[
                "monthly",
                # "quarterly",
                # "biannually",
                "yearly",
            ],
            entity_types=["artifact", "project", "collection"],
            is_intermediate=True,
            additional_tags=["data_category=code"],
        ),
        "developer_classifications": MetricQueryDef(
            ref="code/developer_activity_classification.sql",
            vars={
                "full_time_ratio": 10 / 30,
            },
            time_aggregations=[
                "monthly",
                # "quarterly",
                # "biannually",
                "yearly",
            ],
            metadata=MetricMetadata(
                display_name="Developer Classifications",
                description="Metrics related to developer activity classifications",
            ),
            additional_tags=["data_category=code"],
        ),
        "contributor_classifications": MetricQueryDef(
            ref="code/contributor_activity_classification.sql",
            vars={
                "full_time_ratio": 10 / 30,
                "activity_event_types": [
                    "COMMIT_CODE",
                    "ISSUE_OPENED",
                    "PULL_REQUEST_OPENED",
                    "PULL_REQUEST_MERGED",
                ],
            },
            time_aggregations=[
                "monthly",
                # "quarterly",
                # "biannually",
                "yearly",
            ],
            metadata=MetricMetadata(
                display_name="Contributor Classifications",
                description="Metrics related to contributor activity classifications",
            ),
            additional_tags=["data_category=code"],
        ),
        # Currently this query performs really poorly. We need to do some debugging on it
        # "user_retention_classifications": MetricQueryDef(
        #     ref="blockchain/user_retention_classification.sql",
        #     vars={
        #         "activity_event_types": ["CONTRACT_INVOCATION_SUCCESS_DAILY_COUNT"],
        #     },
        #     rolling=RollingConfig(
        #         windows=[30, 90, 180],
        #         unit="day",
        #         cron="@daily",
        #     ),
        #     entity_types=["artifact", "project", "collection"],
        # ),
        # "change_in_developer_activity": MetricQueryDef(
        #     ref="code/change_in_developers.sql",
        #     time_aggregations=[
        #         "monthly",
        #         "quarterly",
        #         "biannually",
        #         "yearly",
        #     ],
        #     metadata=MetricMetadata(
        #         display_name="Change in Developer Activity",
        #         description="Metrics related to change in developer activity",
        #     ),
        #     additional_tags=["data_category=code"],
        # ),
        "opened_pull_requests": MetricQueryDef(
            ref="code/prs_opened.sql",
            time_aggregations=[
                "daily",
                "weekly",
                "monthly",
                # "quarterly",
                # "biannually",
                "yearly",
            ],
            entity_types=["artifact", "project", "collection"],
            over_all_time=True,
            metadata=MetricMetadata(
                display_name="Opened Pull Requests",
                description="Metrics related to opened GitHub pull requests",
            ),
            additional_tags=["data_category=code"],
        ),
        "merged_pull_requests": MetricQueryDef(
            ref="code/prs_merged.sql",
            time_aggregations=[
                "daily",
                "weekly",
                "monthly",
                # "quarterly",
                # "biannually",
                "yearly",
            ],
            entity_types=["artifact", "project", "collection"],
            over_all_time=True,
            metadata=MetricMetadata(
                display_name="Merged Pull Requests",
                description="Metrics related to merged GitHub pull requests",
            ),
            additional_tags=["data_category=code"],
        ),
        "opened_issues": MetricQueryDef(
            ref="code/issues_opened.sql",
            time_aggregations=[
                "daily",
                "weekly",
                "monthly",
                # "quarterly",
                # "biannually",
                "yearly",
            ],
            entity_types=["artifact", "project", "collection"],
            over_all_time=True,
            metadata=MetricMetadata(
                display_name="Opened Issues",
                description="Metrics related to opened GitHub issues",
            ),
            additional_tags=["data_category=code"],
        ),
        "closed_issues": MetricQueryDef(
            ref="code/issues_closed.sql",
            time_aggregations=[
                "daily",
                "weekly",
                "monthly",
                # "quarterly",
                # "biannually",
                "yearly",
            ],
            entity_types=["artifact", "project", "collection"],
            over_all_time=True,
            metadata=MetricMetadata(
                display_name="Closed Issues",
                description="Metrics related to closed GitHub issues",
            ),
            additional_tags=["data_category=code"],
        ),
        "issue_age_avg": MetricQueryDef(
            ref="code/issue_age_avg.sql",
            time_aggregations=[
                "daily",
                "weekly",
                "monthly",
                # "quarterly",
                # "biannually",
                "yearly",
            ],
            entity_types=["artifact", "project", "collection"],
            over_all_time=True,
            metadata=MetricMetadata(
                display_name="Average Issue Age",
                description="Average age of issues in seconds since creation",
            ),
            additional_tags=["data_category=code"],
        ),
        "issue_age_max": MetricQueryDef(
            ref="code/issue_age_max.sql",
            time_aggregations=[
                "daily",
                "weekly",
                "monthly",
                # "quarterly",
                # "biannually",
                "yearly",
            ],
            entity_types=["artifact", "project", "collection"],
            over_all_time=True,
            metadata=MetricMetadata(
                display_name="Maximum Issue Age",
                description="Maximum age of issues in seconds since creation",
            ),
            additional_tags=["data_category=code"],
        ),
        "issue_age_min": MetricQueryDef(
            ref="code/issue_age_min.sql",
            time_aggregations=[
                "daily",
                "weekly",
                "monthly",
                # "quarterly",
                # "biannually",
                "yearly",
            ],
            entity_types=["artifact", "project", "collection"],
            over_all_time=True,
            metadata=MetricMetadata(
                display_name="Minimum Issue Age",
                description="Minimum age of issues in seconds since creation",
            ),
            additional_tags=["data_category=code"],
        ),
        "issue_age_median": MetricQueryDef(
            ref="code/issue_age_median.sql",
            time_aggregations=[
                "daily",
                "weekly",
                "monthly",
                # "quarterly",
                # "biannually",
                "yearly",
            ],
            entity_types=["artifact", "project", "collection"],
            over_all_time=True,
            metadata=MetricMetadata(
                display_name="Median Issue Age",
                description="Median age of issues in seconds since creation",
            ),
            additional_tags=["data_category=code"],
        ),
        # "avg_prs_time_to_merge": MetricQueryDef(
        #     ref="code/prs_time_to_merge.sql",
        #     time_aggregations=[
        #         "quarterly",
        #         "biannually",
        #     ],
        #     entity_types=["artifact", "project", "collection"],
        #     over_all_time=True,
        #     metadata=MetricMetadata(
        #         display_name="Average PR Time to Merge",
        #         description="Metrics related to average GitHub PR time to merge",
        #     ),
        #     additional_tags=["data_category=code"],
        # ),
        "avg_time_to_first_response": MetricQueryDef(
            ref="code/time_to_first_response.sql",
            time_aggregations=[
                "quarterly",
                "biannually",
            ],
            entity_types=["artifact", "project", "collection"],
            over_all_time=True,
            metadata=MetricMetadata(
                display_name="Average Time to First Response",
                description="Metrics related to average time to first response",
            ),
            additional_tags=["data_category=code"],
        ),
        "active_addresses_aggregation": MetricQueryDef(
            ref="blockchain/active_addresses.sql",
            vars={
                "activity_event_types": ["CONTRACT_INVOCATION"],
            },
            time_aggregations=[
                "daily",
                "weekly",
                "monthly",
                # "quarterly",
                # "biannually",
                "yearly",
            ],
            over_all_time=True,
            metadata=MetricMetadata(
                display_name="Active Addresses Aggregation",
                description="Metrics related to active blockchain addresses",
            ),
            additional_tags=["data_category=blockchain"],
        ),
        "worldchain_users_aggregation": MetricQueryDef(
            ref="blockchain/worldchain_users.sql",
            time_aggregations=[
                "daily",
                "weekly",
                "monthly",
                # "quarterly",
                # "biannually",
                "yearly",
            ],
            entity_types=["artifact", "project", "collection"],
            over_all_time=True,
            metadata=MetricMetadata(
                display_name="Worldchain Users Aggregation",
                description="Metrics related to Worldchain users",
            ),
            additional_tags=["data_category=blockchain"],
        ),
        "gas_fees": MetricQueryDef(
            ref="blockchain/gas_fees.sql",
            time_aggregations=[
                "daily",
                "weekly",
                "monthly",
                # "quarterly",
                # "biannually",
                "yearly",
            ],
            entity_types=["artifact", "project", "collection"],
            over_all_time=True,
            metadata=MetricMetadata(
                display_name="Gas Fees",
                description="Metrics related to blockchain gas fees",
            ),
            additional_tags=["data_category=blockchain"],
        ),
        "gas_fees_internal": MetricQueryDef(
            ref="blockchain/gas_fees_internal.sql",
            time_aggregations=[
                "daily",
                "weekly",
                "monthly",
                # "quarterly",
                # "biannually",
                "yearly",
            ],
            entity_types=["project"],
            over_all_time=True,
            metadata=MetricMetadata(
                display_name="Gas Fees (Including Internal Transactions)",
                description="Metrics related to blockchain gas fees (including internal transactions)",
            ),
            additional_tags=["data_category=blockchain"],
        ),
        "transactions": MetricQueryDef(
            ref="blockchain/transactions.sql",
            time_aggregations=[
                "daily",
                "weekly",
                "monthly",
                # "quarterly",
                # "biannually",
                "yearly",
            ],
            entity_types=["artifact", "project", "collection"],
            over_all_time=True,
            metadata=MetricMetadata(
                display_name="Transactions",
                description="Metrics related to blockchain transactions",
            ),
            additional_tags=["data_category=blockchain"],
        ),
        # "token_transfers": MetricQueryDef(
        #     ref="blockchain/token_transfers.sql",
        #     time_aggregations=[
        #         "daily",
        #         "weekly",
        #         "monthly",
        #         "quarterly",
        #         "biannually",
        #         "yearly",
        #     ],
        #     entity_types=["artifact", "project", "collection"],
        #     over_all_time=True,
        #     metadata=MetricMetadata(
        #         display_name="Token Transfers",
        #         description="Metrics related to volume of blockchain token transfers",
        #     ),
        #     additional_tags=["data_category=blockchain"],
        # ),
        "contract_invocations": MetricQueryDef(
            ref="blockchain/contract_invocations.sql",
            time_aggregations=[
                "daily",
                "weekly",
                "monthly",
                # "quarterly",
                # "biannually",
                "yearly",
            ],
            entity_types=["artifact", "project", "collection"],
            over_all_time=True,
            metadata=MetricMetadata(
                display_name="Contract Invocations",
                description="Metrics related to blockchain contract invocations",
            ),
            additional_tags=["data_category=blockchain"],
        ),
        "defillama_tvl": MetricQueryDef(
            ref="blockchain/defillama_tvl.sql",
            time_aggregations=[
                "daily",
                "weekly",
                "monthly",
                # "quarterly",
                # "biannually",
                "yearly",
            ],
            incremental=False,
            entity_types=["artifact", "project", "collection"],
            over_all_time=True,
            metadata=MetricMetadata(
                display_name="Defillama TVL",
                description="Metrics related to Defillama TVL",
            ),
            additional_tags=["data_category=defillama"],
        ),
        "defillama_trading_volume": MetricQueryDef(
            ref="blockchain/defillama_trading_volume.sql",
            time_aggregations=[
                "daily",
                "weekly",
                "monthly",
                # "quarterly",
                # "biannually",
                "yearly",
            ],
            incremental=False,
            entity_types=["artifact", "project", "collection"],
            over_all_time=True,
            metadata=MetricMetadata(
                display_name="Defillama Trading Volume",
                description="Metrics related to daily trading volume reported by Defillama",
            ),
            additional_tags=["data_category=defillama"],
        ),

        "defillama_lp_fee": MetricQueryDef(
            ref="blockchain/defillama_lp_fee.sql",
            time_aggregations=[
                "daily",
                "weekly",
                "monthly",
                # "quarterly",
                # "biannually",
                "yearly",
            ],
            incremental=False,
            entity_types=["artifact", "project", "collection"],
            over_all_time=True,
            metadata=MetricMetadata(
                display_name="Defillama LP Fees",
                description="Metrics related to daily LP fees reported by Defillama",
            ),
            additional_tags=["data_category=defillama"],
        ),
        # "contributors_lifecycle": MetricQueryDef(
        #     ref="code/lifecycle.sql",
        #     vars={
        #         "activity_event_types": [
        #             "COMMIT_CODE",
        #             "ISSUE_OPENED",
        #             "PULL_REQUEST_OPENED",
        #             "PULL_REQUEST_MERGED",
        #         ],
        #     },
        #     time_aggregations=["monthly", "quarterly", "biannually", "yearly"],
        #     entity_types=["artifact", "project", "collection"],
        #     metadata=MetricMetadata(
        #         display_name="Contributors Lifecycle",
        #         description="Metrics related to contributor lifecycle",
        #     ),
        #     additional_tags=["data_category=code"],
        # ),
        "funding_received": MetricQueryDef(
            ref="funding/funding_received.sql",
            time_aggregations=[
                "daily",
                "weekly",
                "monthly",
                "quarterly",
                "biannually",
                "yearly",
            ],
            entity_types=["artifact", "project", "collection"],
            over_all_time=True,
            metadata=MetricMetadata(
                display_name="Funding Received",
                description="Metrics related to funding received",
            ),
            additional_tags=["data_category=funding"],
        ),
        "funding_awarded": MetricQueryDef(
            ref="funding/funding_awarded.sql",
            time_aggregations=[
                "daily",
                "weekly",
                "monthly",
                "quarterly",
                "biannually",
                "yearly",
            ],
            entity_types=["artifact", "project", "collection"],
            over_all_time=True,
            metadata=MetricMetadata(
                display_name="Funding Awarded",
                description="Metrics related to funding awarded",
            ),
            additional_tags=["data_category=funding"],
        ),
        # "dependencies": MetricQueryDef(
        #     ref="deps/dependencies.sql",
        #     time_aggregations=[
        #         "daily",
        #         "weekly",
        #         "monthly",
        #         "quarterly",
        #         "biannually",
        #         "yearly",
        #     ],
        #     entity_types=["artifact", "project", "collection"],
        #     over_all_time=True,
        #     metadata=MetricMetadata(
        #         display_name="Dependencies",
        #         description="Metrics related to dependencies",
        #     ),
        #     additional_tags=[
        #         "data_category=dependencies",
        #     ],
        # ),
        "bot_activity": MetricQueryDef(
            ref="code/bot_activity.sql",
            time_aggregations=[
                "daily",
                "weekly",
                "monthly",
                "quarterly",
                "biannually",
                "yearly",
            ],
            entity_types=["artifact", "project", "collection"],
            over_all_time=True,
            metadata=MetricMetadata(
                display_name="Bot Activity",
                description="Metrics related to bot activity on GitHub",
            ),
            additional_tags=["data_category=code"],
        ),
        "burstiness": MetricQueryDef(
            ref="code/burstiness.sql",
            time_aggregations=[
                "daily",
                "weekly",
                "monthly",
                "quarterly",
                "biannually",
                "yearly",
            ],
            entity_types=["artifact", "project", "collection"],
            over_all_time=True,
            metadata=MetricMetadata(
                display_name="Burstiness",
                description="Metrics related to GitHub repository burstiness",
            ),
            additional_tags=["data_category=code"],
        ),
        "contributor_absence_factor": MetricQueryDef(
            ref="code/contributor_absence_factor.sql",
            time_aggregations=[
                "daily",
                "weekly",
                "monthly",
                "quarterly",
                "biannually",
                "yearly",
            ],
            over_all_time=True,
            metadata=MetricMetadata(
                display_name="Contributor Absence Factor",
                description="Measures the minimum number of contributors responsible for 50% of total contributions. Lower values indicate higher risk if key contributors leave. Previously known as Bus Factor.",
            ),
            additional_tags=["data_category=code"],
        ),
        "prs_comments": MetricQueryDef(
            ref="code/prs_comments.sql",
            time_aggregations=[
                "daily",
                "weekly",
                "monthly",
                "quarterly",
                "biannually",
                "yearly",
            ],
            entity_types=["artifact", "project", "collection"],
            over_all_time=True,
            metadata=MetricMetadata(
                display_name="Pull Request Comments",
                description="Metrics related to GitHub pull request review comments",
            ),
            additional_tags=["data_category=code"],
        ),
        "project_velocity": MetricQueryDef(
            ref="code/project_velocity.sql",
            vars={
                "weight_issues_closed": 1,
                "weight_commits": 1,
                "weight_pr_reviews": 1,
                "weight_contributors": 2,
            },
            time_aggregations=[
                "daily",
                "weekly",
                "monthly",
                # "quarterly",
                # "biannually",
                "yearly",
            ],
            entity_types=["artifact", "project", "collection"],
            over_all_time=True,
            metadata=MetricMetadata(
                display_name="Project Velocity",
                description="Measures development speed through a weighted combination of issues closed, commits, pull request reviews, and contributors. Provides insight into project innovation and activity levels.",
            ),
            additional_tags=["data_category=code"],
        ),
        "self_merge_rates": MetricQueryDef(
            ref="code/self_merge_rates.sql",
            time_aggregations=[
                "daily",
                "weekly",
                "monthly",
                "quarterly",
                "biannually",
                "yearly",
            ],
            entity_types=["artifact", "project", "collection"],
            over_all_time=True,
            metadata=MetricMetadata(
                display_name="Self Merge Rates",
                description="Metrics related to self-merged pull requests without comments as a ratio of total merged pull requests",
            ),
            additional_tags=["data_category=code"],
        ),
    },
)<|MERGE_RESOLUTION|>--- conflicted
+++ resolved
@@ -76,11 +76,8 @@
         "int_events_daily__github",
         "int_events_daily__github_with_lag",
         "int_events_daily__funding",
-<<<<<<< HEAD
         "int_events_aux_prs",
-=======
         "int_worldchain_events_by_project",
->>>>>>> d77b7a1c
     ],
     audits=[
         ("has_at_least_n_rows", {"threshold": 0}),
