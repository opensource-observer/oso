MODEL (
  name oso.int_optimism_grants_metrics_by_project,
  description 'Timeseries metrics by project for Optimism grants',
  dialect trino,
  kind full,
  audits (
    HAS_AT_LEAST_N_ROWS(threshold := 0)
  ),
);

WITH projects AS (
  SELECT DISTINCT
    oso_project_id,
    oso_project_name,
    oso_project_display_name
  FROM oso.int_optimism_grants
  WHERE oso_project_id IS NOT NULL
),

metrics AS (
  SELECT
    p.oso_project_id,
    p.oso_project_name,
    p.oso_project_display_name,
    tm.sample_date,
    m.metric_name,
    m.metric_model,
    m.display_name AS metric_display_name,
    m.metric_event_source,
    m.metric_time_aggregation,
    tm.amount
  FROM oso.timeseries_metrics_by_project_v0 AS tm
  JOIN projects AS p
    ON tm.project_id = p.oso_project_id
  JOIN oso.metrics_v0 AS m
    ON tm.metric_id = m.metric_id
  WHERE
    m.metric_model NOT IN ('funding_awarded', 'funding_received')
<<<<<<< HEAD
    AND tm.sample_date >= DATE('2022-01-01')
=======
    AND tm.sample_date >= DATE('2021-01-01')
>>>>>>> 75d54187
    AND m.metric_time_aggregation IN ('daily', 'monthly')
),

enriched_metrics AS (
  SELECT
    metrics.*,
    CASE
      WHEN metrics.metric_event_source = 'GITHUB' THEN 'GITHUB'
      WHEN chains.is_superchain = TRUE THEN 'SUPERCHAIN'
      WHEN chains.is_layer2 = TRUE THEN 'LAYER2'
      WHEN chains.chain = 'MAINNET' THEN 'ETHEREUM'
      WHEN chains.has_tvl = TRUE THEN 'LAYER1'
      ELSE 'OTHER'
    END AS metric_event_source_category
  FROM metrics
  LEFT JOIN oso.int_chains AS chains
    ON metrics.metric_event_source = chains.chain
)
SELECT
  oso_project_id,
  oso_project_name,
  oso_project_display_name,
  sample_date,
  metric_name,
  metric_model,
  metric_display_name,
  metric_event_source,
  metric_event_source_category,
  metric_time_aggregation,
  amount
FROM enriched_metrics<|MERGE_RESOLUTION|>--- conflicted
+++ resolved
@@ -36,11 +36,7 @@
     ON tm.metric_id = m.metric_id
   WHERE
     m.metric_model NOT IN ('funding_awarded', 'funding_received')
-<<<<<<< HEAD
-    AND tm.sample_date >= DATE('2022-01-01')
-=======
     AND tm.sample_date >= DATE('2021-01-01')
->>>>>>> 75d54187
     AND m.metric_time_aggregation IN ('daily', 'monthly')
 ),
 
