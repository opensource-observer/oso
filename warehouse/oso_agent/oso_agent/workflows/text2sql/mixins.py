--- conflicted
+++ resolved
@@ -165,20 +165,9 @@
 class OsoDBWorkflow(MixableWorkflow):
     """Mixin class to enable a soon to be deprecated integration for accessing the DB"""
 
-<<<<<<< HEAD
-    oso_mcp_client: ResourceDependency[OsoMcpClient]
+    oso_client: ResourceDependency[OsoClient]
     enable_retries: bool = True
     max_retries: int = 5
-
-    @step
-    async def retrieve_sql_results(
-        self, query: SQLExecutionRequestEvent
-    ) -> SQLResultEvent | RetrySemanticQueryEvent:
-        """Retrieve SQL results using the MCP DB client."""
-        if not self.oso_mcp_client:
-            raise ValueError("MCP DB client is not initialized.")
-=======
-    oso_client: ResourceDependency[OsoClient]
 
     @step
     async def retrieve_sql_results(
@@ -187,7 +176,6 @@
         """Retrieve SQL results using the OSO DB client."""
         if not self.oso_client:
             raise ValueError("OSO DB client is not initialized.")
->>>>>>> edb2b2dc
 
         try:
             return await self.execute_query(
