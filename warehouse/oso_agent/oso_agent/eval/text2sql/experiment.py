import logging
import typing as t

import phoenix as px
from llama_index.core.workflow import StartEvent, StopEvent, step
from oso_agent.agent.agent_registry import AgentRegistry
from oso_agent.eval.experiment_runner import ExperimentRunner
from oso_agent.resources import DefaultResourceResolver, ResourceResolver
from oso_agent.tool.llm import create_llm
from oso_agent.tool.query_engine_tool import create_default_query_engine_tool
from oso_agent.types.eval import ExampleResult
from oso_agent.types.response import StrResponse
from oso_agent.util.query import clean_query_for_eval
from oso_agent.workflows.base import MixableWorkflow
from oso_agent.workflows.eval import EvalWorkflowResult
from oso_agent.workflows.text2sql.basic import BasicText2SQL
from oso_agent.workflows.text2sql.semantic import SemanticText2SQLWorkflow
from oso_agent.workflows.types import SQLResultEvent, Text2SQLGenerationEvent
from oso_semantic.definition import Registry
from oso_semantic.register import register_oso_models
from phoenix.experiments.types import EvaluationResult, Example
from pydantic import BaseModel, Field

from ...clients.oso_client import OsoClient
from ...datasets.text2sql import TEXT2SQL_DATASET
from ...datasets.uploader import upload_dataset
from ...util.asyncbase import setup_nest_asyncio
from ...util.config import AgentConfig
from .evals import (
    check_valid_sql,
    check_valid_sql_result,
    result_exact_match,
    result_fuzzy_match,
    sql_oso_models_used_similarity,
    sql_query_type_similarity,
)

setup_nest_asyncio()

BASE_EXPERIMENT_NAME = "text2sql-experiment"
SEMANTIC_EXPERIMENT_NAME = "text2sql-semantic-experiment"

logger = logging.getLogger(__name__)


class Text2SqlExperimentOptions(BaseModel):
    """Options for the text2sql experiment."""

    strategy: str = Field(
        default="default",
        description="The strategy to use for the text2sql experiment. "
        "Currently only 'default' is supported.",
    )


class FakeWorkflow(MixableWorkflow):
    @step
    async def handle_start(self, start_event: StartEvent) -> StopEvent:
        """Handle the start event of the workflow."""
        print("hereerererereer")
        # This is a fake workflow for testing purposes
        return StopEvent(result=StrResponse(blob="Fake response"))


async def post_process_result(
    example: Example, result: EvalWorkflowResult, resolver: ResourceResolver
):
    """Post-process the result of the experiment."""
    expected = str(example.output["answer"])

    oso_client = t.cast(OsoClient, resolver.get_resource("oso_client"))
    try:
        expected_sql_result = await oso_client.query_oso(expected)
    except Exception as e:
        logger.error(f"Error querying oso client for expected result: {e}")
        expected_sql_result = []

    if not isinstance(expected_sql_result, list):
        expected_sql_result = t.cast(list[dict[str, t.Any]], [])

    final_result = result.final_result
    raw_agent_response = None
    if final_result:
        raw_agent_response = final_result.response

    actual_generated_sql = ""
    actual_sql_result: list[dict[str, t.Any]] = []
    # Find actual result

    is_valid_sql_result = False
    # Hacky but for now we only expect one Text2SQLGenerationEvent and one
    # SQLResultEvent. This should be refactored in the future to handle
    # multiple events
    for event in result.events:
        if isinstance(event, Text2SQLGenerationEvent):
            actual_generated_sql = event.output_sql
        if isinstance(event, SQLResultEvent):
            if not event.error:
                is_valid_sql_result = True
            if isinstance(event.results, list):
                actual_sql_result = t.cast(list[dict[str, t.Any]], event.results)

    actual_sql_clean = clean_query_for_eval(
        actual_generated_sql,
        keep_distinct=True,
    )
    expected_sql_clean = clean_query_for_eval(
        expected,
        keep_distinct=True,
    )

    print(f"Raw agent response: {raw_agent_response}")
    print(f"Raw agent response type: {type(raw_agent_response)} ")

    # Process the results into ExampleResult
    processed = ExampleResult(
        expected_sql_result=expected_sql_result,
        agent_response=raw_agent_response,
        actual_sql_query=actual_sql_clean,
        expected_sql_query=expected_sql_clean,
        actual_sql_result=actual_sql_result,
        is_valid_sql_result=is_valid_sql_result,
    )
    logger.info("post processing completed")
    return processed


<<<<<<< HEAD
async def basic_resolver_factory(config: AgentConfig) -> ResourceResolver:
    """Create a resolver for the original BasicText2SQL workflow."""
    query_engine_tool = await create_default_query_engine_tool(config)
=======
async def resolver_factory(config: AgentConfig) -> ResourceResolver:
    oso_client = OsoClient(config.oso_api_key.get_secret_value())
    # Load the query engine tool
    query_engine_tool = await create_default_query_engine_tool(config, oso_client)
>>>>>>> a4ac1e74

    logger.debug("Loading client")

    oso_client = OsoClient(config.oso_api_key.get_secret_value())

    resolver = DefaultResourceResolver.from_resources(
        query_engine_tool=query_engine_tool,
        oso_client=oso_client,
        keep_distinct=True,
        agent_name=config.agent_name,
        agent_config=config,
        llm=create_llm(config),
    )
    return resolver


async def semantic_resolver_factory(config: AgentConfig) -> ResourceResolver:
    """Create a resolver for the SemanticText2SQL workflow."""
    from oso_agent.tool.embedding import create_embedding
    from oso_agent.tool.oso_semantic_query_tool import create_semantic_query_tool
    from oso_agent.tool.storage_context import setup_storage_context

    # Load the query engine tool
    llm = create_llm(config)
    embedding = create_embedding(config)
    storage_context = setup_storage_context(config, embed_model=embedding)
    query_engine_tool = await create_default_query_engine_tool(
        config,
        llm=llm,
        storage_context=storage_context,
        embedding=embedding,
        synthesize_response=False,
    )

    logger.debug("Loading client")

    # We pass in the API key directly to the Phoenix client but it's likely
    # ignored. See oso_agent/util/config.py
    logger.debug("Uploading dataset")

<<<<<<< HEAD
    # check if specific evals have been defined
    oso_client = OsoClient(config.oso_api_key.get_secret_value())

    # Setup registry and semantic query tool
    registry = Registry()
    register_oso_models(registry)
    semantic_query_tool = create_semantic_query_tool(
        llm=llm, registry_description=registry.describe()
    )

=======
>>>>>>> a4ac1e74
    resolver = DefaultResourceResolver.from_resources(
        query_engine_tool=query_engine_tool,
        semantic_query_tool=semantic_query_tool,
        oso_client=oso_client,
        keep_distinct=True,
        agent_name=config.agent_name,
        agent_config=config,
        llm=llm,
        embedding=embedding,
        storage_context=storage_context,
        registry=registry,
    )
    return resolver


async def text2sql_experiment(
    config: AgentConfig, _registry: AgentRegistry, _raw_options: dict[str, t.Any]
):
    logger.info(f"Running text2sql experiment with: {config.model_dump_json()}")

    api_key = config.arize_phoenix_api_key.get_secret_value()
    phoenix_client = px.Client(
        endpoint=config.arize_phoenix_base_url,
        headers={
            "api_key": api_key,
        },
    )

    example_ids = _raw_options.get("example_ids")
    dataset_name = (
        "local_run_text2sql_experiment"
        if example_ids
        else f"{config.eval_dataset_text2sql}_basic"
    )
    dataset = upload_dataset(
        phoenix_client, TEXT2SQL_DATASET, dataset_name, config, example_ids
    )

    async def clean_result(
        output: dict[str, t.Any], metadata: dict[str, t.Any], post_processed: str
    ) -> EvaluationResult:
        """Clean the result for evaluation."""
        return EvaluationResult(
            score=1.0,
            label="clean_result",
            explanation="The result has been cleaned and is ready for evaluation.",
        )

    logger.debug("Running experiment")

    runner = ExperimentRunner(
        config=config,
        resolver_factory=basic_resolver_factory,
        concurrent_evaluators=10,
        concurrent_runs=1,
    )
    runner.add_evaluator(check_valid_sql)
    runner.add_evaluator(check_valid_sql_result)
    runner.add_evaluator(sql_query_type_similarity)
    runner.add_evaluator(sql_oso_models_used_similarity)
    runner.add_evaluator(result_exact_match)
    runner.add_evaluator(result_fuzzy_match)

    return await runner.run(
        dataset=dataset,
        workflow_cls=BasicText2SQL,
        experiment_name=BASE_EXPERIMENT_NAME,
        experiment_metadata={"agent_name": config.agent_name},
        post_process_result=post_process_result,
    )


async def text2sql_semantic_experiment(
    config: AgentConfig, _registry: AgentRegistry, _raw_options: dict[str, t.Any]
):
    """Semantic text2sql experiment using SemanticText2SQLWorkflow."""
    logger.info(
        f"Running text2sql semantic experiment with: {config.model_dump_json()}"
    )

    api_key = config.arize_phoenix_api_key.get_secret_value()
    phoenix_client = px.Client(
        endpoint=config.arize_phoenix_base_url,
        headers={
            "api_key": api_key,
        },
    )

    example_ids = _raw_options.get("example_ids")
    dataset_name = (
        "local_run_text2sql_semantic_experiment"
        if example_ids
        else f"{config.eval_dataset_text2sql}_semantic"
    )
    dataset = upload_dataset(
        phoenix_client, TEXT2SQL_DATASET, dataset_name, config, example_ids
    )

    async def clean_result(
        output: dict[str, t.Any], metadata: dict[str, t.Any], post_processed: str
    ) -> EvaluationResult:
        """Clean the result for evaluation."""
        return EvaluationResult(
            score=1.0,
            label="clean_result",
            explanation="The result has been cleaned and is ready for evaluation.",
        )

    logger.debug("Running semantic experiment")

    runner = ExperimentRunner(
        config=config,
        resolver_factory=semantic_resolver_factory,
        concurrent_evaluators=10,
        concurrent_runs=1,
    )
    runner.add_evaluator(check_valid_sql)
    runner.add_evaluator(check_valid_sql_result)
    runner.add_evaluator(sql_query_type_similarity)
    runner.add_evaluator(sql_oso_models_used_similarity)
    runner.add_evaluator(result_exact_match)
    runner.add_evaluator(result_fuzzy_match)

    return await runner.run(
        dataset=dataset,
        workflow_cls=SemanticText2SQLWorkflow,
        experiment_name=SEMANTIC_EXPERIMENT_NAME,
        experiment_metadata={"agent_name": config.agent_name},
        post_process_result=post_process_result,
    )<|MERGE_RESOLUTION|>--- conflicted
+++ resolved
@@ -125,20 +125,13 @@
     return processed
 
 
-<<<<<<< HEAD
 async def basic_resolver_factory(config: AgentConfig) -> ResourceResolver:
     """Create a resolver for the original BasicText2SQL workflow."""
-    query_engine_tool = await create_default_query_engine_tool(config)
-=======
-async def resolver_factory(config: AgentConfig) -> ResourceResolver:
     oso_client = OsoClient(config.oso_api_key.get_secret_value())
     # Load the query engine tool
     query_engine_tool = await create_default_query_engine_tool(config, oso_client)
->>>>>>> a4ac1e74
 
     logger.debug("Loading client")
-
-    oso_client = OsoClient(config.oso_api_key.get_secret_value())
 
     resolver = DefaultResourceResolver.from_resources(
         query_engine_tool=query_engine_tool,
@@ -157,12 +150,16 @@
     from oso_agent.tool.oso_semantic_query_tool import create_semantic_query_tool
     from oso_agent.tool.storage_context import setup_storage_context
 
+    # check if specific evals have been defined
+    oso_client = OsoClient(config.oso_api_key.get_secret_value())
+
     # Load the query engine tool
     llm = create_llm(config)
     embedding = create_embedding(config)
     storage_context = setup_storage_context(config, embed_model=embedding)
     query_engine_tool = await create_default_query_engine_tool(
         config,
+        oso_client,
         llm=llm,
         storage_context=storage_context,
         embedding=embedding,
@@ -170,14 +167,6 @@
     )
 
     logger.debug("Loading client")
-
-    # We pass in the API key directly to the Phoenix client but it's likely
-    # ignored. See oso_agent/util/config.py
-    logger.debug("Uploading dataset")
-
-<<<<<<< HEAD
-    # check if specific evals have been defined
-    oso_client = OsoClient(config.oso_api_key.get_secret_value())
 
     # Setup registry and semantic query tool
     registry = Registry()
@@ -186,8 +175,6 @@
         llm=llm, registry_description=registry.describe()
     )
 
-=======
->>>>>>> a4ac1e74
     resolver = DefaultResourceResolver.from_resources(
         query_engine_tool=query_engine_tool,
         semantic_query_tool=semantic_query_tool,
