from dlt.sources.rest_api.typing import RESTAPIConfig

from ..factories.rest import create_rest_factory_asset

DEFI_LLAMA_PROTOCOLS = [
    "aave-v1",
    "aave-v2",
    "aave-v3",
    "optimism-bridge",
<<<<<<< HEAD
    "optimism-foundation",
=======
>>>>>>> b6944d32
    # Old protocols...
    "ether.fi",
    "compound-finance",
    "dforce",
    "alchemix",
    "toros",
    "lisk",
    "idle",
    "derive",
    "contango",
    "clusters",
    "kelp-dao",
    "lets-get-hai",
    "beefy",
    "ionic-protocol",
    "resolv",
    "pyth-network",
    "kroma",
    "tlx-finance",
    "uniswap",
    "velodrome",
    "origin",
    "origin-protocol",
    "polynomial-protocol",
    "extra-finance",
    "frax-finance",
    "mode",
    "renzo",
]


config: RESTAPIConfig = {
    "client": {
        "base_url": "https://api.llama.fi/",
    },
    "resource_defaults": {
        "primary_key": "id",
        "write_disposition": "merge",
    },
    "resources": list(
        map(
            lambda protocol: {
                "name": f"{protocol.replace('-', '_').replace(".", '__dot__')}_protocol",
                "endpoint": {
                    "path": f"protocol/{protocol}",
                    "data_selector": "$",
                },
            },
            DEFI_LLAMA_PROTOCOLS,
        )
    ),
}

dlt_assets = create_rest_factory_asset(
    config=config,
)

defillama_tvl_assets = dlt_assets(
    key_prefix=["defillama", "tvl"],
)<|MERGE_RESOLUTION|>--- conflicted
+++ resolved
@@ -7,10 +7,7 @@
     "aave-v2",
     "aave-v3",
     "optimism-bridge",
-<<<<<<< HEAD
     "optimism-foundation",
-=======
->>>>>>> b6944d32
     # Old protocols...
     "ether.fi",
     "compound-finance",
