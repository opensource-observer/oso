import "server-only";
import { type NextRequest } from "next/server";
import {
  createPrivilegedSupabaseClient,
  createNormalSupabaseClient,
} from "../clients/supabase";
import { User as SupabaseUser } from "@supabase/supabase-js";
import {
  AnonUser,
  NormalUser,
  AdminUser,
  AuthUser,
  User,
  OrganizationDetails,
  OrgRole,
} from "../types/user";

// Constants
const DEFAULT_KEY_NAME = "login";

// HTTP headers
const AUTH_PREFIX = "bearer";

<<<<<<< HEAD
// Database schema constants
const TABLES = {
  ADMIN_USERS: "admin_users",
  API_KEYS: "api_keys",
  ORGANIZATIONS: "organizations",
  USERS_BY_ORG: "users_by_organization",
} as const;

const COLUMNS = {
  ADMIN_USERS: {
    USER_ID: "user_id",
  },
  API_KEYS: {
    USER_ID: "user_id",
    NAME: "name",
    API_KEY: "api_key",
    DELETED_AT: "deleted_at",
    ORG_ID: "org_id",
  },
  ORGANIZATIONS: {
    ID: "id",
    NAME: "org_name",
    CREATED_BY: "created_by",
  },
  USERS_BY_ORG: {
    USER_ID: "user_id",
    ORG_ID: "org_id",
    ROLE: "user_role",
    DELETED_AT: "deleted_at",
  },
} as const;
=======
// Supabase schema
//// admin_users table
const ADMIN_USER_TABLE = "admin_users";
const ADMIN_USER_USER_ID_COLUMN = "user_id";
const ADMIN_USER_ALL_COLUMNS = `${ADMIN_USER_USER_ID_COLUMN}`;
//// api_keys table
const API_KEY_TABLE = "api_keys";
const API_KEY_USER_ID_COLUMN = "user_id";
const API_KEY_NAME_COLUMN = "name";
const API_KEY_API_KEY_COLUMN = "api_key";
const API_KEY_DELETED_COLUMN = "deleted_at";
const API_KEY_ALL_COLUMNS = `${API_KEY_USER_ID_COLUMN},${API_KEY_NAME_COLUMN},${API_KEY_API_KEY_COLUMN},${API_KEY_DELETED_COLUMN}`;
const supabasePrivileged = createPrivilegedSupabaseClient();
>>>>>>> 1ed7e818

/**
 * Factory function for anonymous users
 */
const makeAnonUser = (host: string | null): AnonUser => ({
  role: "anonymous",
  host,
});

/**
 * Factory function for normal users
 */
const makeNormalUser = (
  user: SupabaseUser,
  keyName: string,
  host: string | null,
  orgDetails?: OrganizationDetails,
): NormalUser => {
  const normalUser: NormalUser = {
    role: "user",
    host,
    userId: user.id,
    keyName,
    email: user.email,
    name: user.user_metadata.name,
  };

  if (orgDetails) {
    normalUser.orgId = orgDetails.orgId;
    normalUser.orgName = orgDetails.orgName;
    normalUser.orgRole = orgDetails.orgRole;
  }

  return normalUser;
};

/**
 * Promote a user to admin role
 */
const promoteAdmin = (user: AuthUser): AdminUser => ({
  ...user,
  role: "admin",
});

/**
 * Fetch organization details for a user
 */
async function fetchOrganizationDetails(
  userId: string,
  orgId?: string,
): Promise<OrganizationDetails | undefined> {
  if (orgId) {
    return fetchSpecificOrganization(userId, orgId);
  }

  return fetchPrimaryOrganization(userId);
}

/**
 * Fetch a specific organization by ID
 */
async function fetchSpecificOrganization(
  userId: string,
  orgId: string,
): Promise<OrganizationDetails | undefined> {
  const { data: org, error: orgError } = await supabasePrivileged
    .from(TABLES.ORGANIZATIONS)
    .select(
      `
      ${COLUMNS.ORGANIZATIONS.ID},
      ${COLUMNS.ORGANIZATIONS.NAME},
      ${COLUMNS.ORGANIZATIONS.CREATED_BY}
    `,
    )
    .eq(COLUMNS.ORGANIZATIONS.ID, orgId)
    .single();

  if (orgError || !org) {
    return undefined;
  }

  if (org[COLUMNS.ORGANIZATIONS.CREATED_BY] === userId) {
    return {
      orgId: org[COLUMNS.ORGANIZATIONS.ID] as string,
      orgName: org[COLUMNS.ORGANIZATIONS.NAME] as string,
      orgRole: "admin",
    };
  }

  const { data: membership, error: membershipError } = await supabasePrivileged
    .from(TABLES.USERS_BY_ORG)
    .select(COLUMNS.USERS_BY_ORG.ROLE)
    .eq(COLUMNS.USERS_BY_ORG.USER_ID, userId)
    .eq(COLUMNS.USERS_BY_ORG.ORG_ID, orgId)
    .is(COLUMNS.USERS_BY_ORG.DELETED_AT, null)
    .single();

  if (membershipError || !membership) {
    return undefined;
  }

  const roleValue = membership[COLUMNS.USERS_BY_ORG.ROLE] as string;
  const orgRole: OrgRole = roleValue === "admin" ? "admin" : "member";

  return {
    orgId: org[COLUMNS.ORGANIZATIONS.ID] as string,
    orgName: org[COLUMNS.ORGANIZATIONS.NAME] as string,
    orgRole,
  };
}

/**
 * Fetch the primary organization for a user
 */
async function fetchPrimaryOrganization(
  userId: string,
): Promise<OrganizationDetails | undefined> {
  const { data: createdOrg, error: createdOrgError } = await supabasePrivileged
    .from(TABLES.ORGANIZATIONS)
    .select(
      `
      ${COLUMNS.ORGANIZATIONS.ID},
      ${COLUMNS.ORGANIZATIONS.NAME}
    `,
    )
    .eq(COLUMNS.ORGANIZATIONS.CREATED_BY, userId)
    .order("created_at", { ascending: false })
    .limit(1)
    .single();

  if (!createdOrgError && createdOrg) {
    return {
      orgId: createdOrg[COLUMNS.ORGANIZATIONS.ID] as string,
      orgName: createdOrg[COLUMNS.ORGANIZATIONS.NAME] as string,
      orgRole: "admin",
    };
  }

  const { data: membership, error: membershipError } = await supabasePrivileged
    .from(TABLES.USERS_BY_ORG)
    .select(
      `
      ${COLUMNS.USERS_BY_ORG.ROLE},
      organizations (
        ${COLUMNS.ORGANIZATIONS.ID},
        ${COLUMNS.ORGANIZATIONS.NAME}
      )
    `,
    )
    .eq(COLUMNS.USERS_BY_ORG.USER_ID, userId)
    .is(COLUMNS.USERS_BY_ORG.DELETED_AT, null)
    .order("created_at", { ascending: false })
    .limit(1)
    .single();

  if (membershipError || !membership || !membership.organizations) {
    return undefined;
  }

  const roleValue = membership[COLUMNS.USERS_BY_ORG.ROLE] as string;
  const orgRole: OrgRole = roleValue === "admin" ? "admin" : "member";

  return {
    orgId: membership.organizations[COLUMNS.ORGANIZATIONS.ID] as string,
    orgName: membership.organizations[COLUMNS.ORGANIZATIONS.NAME] as string,
    orgRole,
  };
}

/**
 * Authenticate a user via API key
 */
async function getUserByApiKey(
  token: string,
  host: string | null,
): Promise<User> {
  const { data: keyData, error: keyError } = await supabasePrivileged
    .from(TABLES.API_KEYS)
    .select(
      `
      ${COLUMNS.API_KEYS.USER_ID},
      ${COLUMNS.API_KEYS.NAME},
      ${COLUMNS.API_KEYS.API_KEY},
      ${COLUMNS.API_KEYS.DELETED_AT},
      ${COLUMNS.API_KEYS.ORG_ID}
    `,
    )
    .eq(COLUMNS.API_KEYS.API_KEY, token);

  if (keyError || !keyData) {
    console.warn(`auth: Error retrieving API keys => anon`, keyError);
    return makeAnonUser(host);
  }

  const activeKeys = keyData.filter((key) => !key[COLUMNS.API_KEYS.DELETED_AT]);
  if (activeKeys.length < 1) {
    console.log(`auth: API key not valid => anon`);
    return makeAnonUser(host);
  }

  const activeKey = activeKeys[0];
  const userId = activeKey[COLUMNS.API_KEYS.USER_ID] as string;

  const { data: userData, error: userError } =
    await supabasePrivileged.auth.admin.getUserById(userId);
  if (userError || !userData) {
    console.warn(`auth: Error retrieving user data => anon`, userError);
    return makeAnonUser(host);
  }

  const orgId = activeKey[COLUMNS.API_KEYS.ORG_ID] as string | undefined;
  const orgDetails = orgId
    ? await fetchOrganizationDetails(userId, orgId).catch(() => undefined)
    : undefined;

  console.log(`auth: API key and user valid => user`);
  return makeNormalUser(
    userData.user,
    activeKey[COLUMNS.API_KEYS.NAME] as string,
    host,
    orgDetails,
  );
}

/**
 * Authenticate a user via JWT token
 */
async function getUserByJwt(token: string, host: string | null): Promise<User> {
  const { data, error } =
    await createNormalSupabaseClient().auth.getUser(token);
  if (error) {
    return makeAnonUser(host);
  }

  const orgDetails = await fetchOrganizationDetails(data.user.id).catch(
    () => undefined,
  );

  console.log(`auth: JWT token valid => user`);
  return makeNormalUser(data.user, DEFAULT_KEY_NAME, host, orgDetails);
}

/**
 * Main function to authenticate a user from a request
 */
async function getUser(request: NextRequest): Promise<User> {
  const headers = request.headers;
  const host = getHost(request);
  const auth = headers.get("authorization");

  if (!auth) {
    console.log(`auth: No token => anon`);
    return makeAnonUser(host);
  }

  const trimmedAuth = auth.trim();
  const token = trimmedAuth.toLowerCase().startsWith(AUTH_PREFIX)
    ? trimmedAuth.slice(AUTH_PREFIX.length).trim()
    : trimmedAuth;

  const jwtUser = await getUserByJwt(token, host);
  const user =
    jwtUser.role === "anonymous" ? await getUserByApiKey(token, host) : jwtUser;

  if (user.role === "anonymous") {
    return user;
  }

  const { data: adminData, error: adminError } = await supabasePrivileged
    .from(TABLES.ADMIN_USERS)
    .select(COLUMNS.ADMIN_USERS.USER_ID)
    .eq(COLUMNS.ADMIN_USERS.USER_ID, user.userId);

  if (adminError) {
    console.warn(`auth: Error retrieving admin users => user`, adminError);
    return user;
  }

  if (adminData && adminData.length > 0) {
    console.log(`auth: Valid key and admin => admin`);
    return promoteAdmin(user);
  }

  return user;
}

/**
 * Gets the host from the request
 */
function getHost(req: NextRequest) {
  const host = req.headers.get("host");
  const forwardedHost = req.headers.get("x-forwarded-host");
  return forwardedHost ?? host;
}

export { getUser };<|MERGE_RESOLUTION|>--- conflicted
+++ resolved
@@ -21,7 +21,6 @@
 // HTTP headers
 const AUTH_PREFIX = "bearer";
 
-<<<<<<< HEAD
 // Database schema constants
 const TABLES = {
   ADMIN_USERS: "admin_users",
@@ -53,21 +52,8 @@
     DELETED_AT: "deleted_at",
   },
 } as const;
-=======
-// Supabase schema
-//// admin_users table
-const ADMIN_USER_TABLE = "admin_users";
-const ADMIN_USER_USER_ID_COLUMN = "user_id";
-const ADMIN_USER_ALL_COLUMNS = `${ADMIN_USER_USER_ID_COLUMN}`;
-//// api_keys table
-const API_KEY_TABLE = "api_keys";
-const API_KEY_USER_ID_COLUMN = "user_id";
-const API_KEY_NAME_COLUMN = "name";
-const API_KEY_API_KEY_COLUMN = "api_key";
-const API_KEY_DELETED_COLUMN = "deleted_at";
-const API_KEY_ALL_COLUMNS = `${API_KEY_USER_ID_COLUMN},${API_KEY_NAME_COLUMN},${API_KEY_API_KEY_COLUMN},${API_KEY_DELETED_COLUMN}`;
+
 const supabasePrivileged = createPrivilegedSupabaseClient();
->>>>>>> 1ed7e818
 
 /**
  * Factory function for anonymous users
