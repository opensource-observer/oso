import { GraphQLError } from "graphql";

export enum ErrorCode {
  UNAUTHENTICATED = "UNAUTHENTICATED",
  FORBIDDEN = "FORBIDDEN",
  UNAUTHORIZED = "UNAUTHORIZED",

  BAD_USER_INPUT = "BAD_USER_INPUT",
  VALIDATION_ERROR = "VALIDATION_ERROR",
  NOT_FOUND = "NOT_FOUND",
  CONFLICT = "CONFLICT",
  ALREADY_EXISTS = "ALREADY_EXISTS",

  INTERNAL_SERVER_ERROR = "INTERNAL_SERVER_ERROR",
  DATABASE_ERROR = "DATABASE_ERROR",
  EXTERNAL_SERVICE_ERROR = "EXTERNAL_SERVICE_ERROR",
}

const USER_FRIENDLY_MESSAGES: Record<ErrorCode, string> = {
  [ErrorCode.UNAUTHENTICATED]:
    "Authentication required. Please sign in to continue.",
  [ErrorCode.FORBIDDEN]:
    "Access denied. You don't have permission to perform this action.",
  [ErrorCode.UNAUTHORIZED]:
    "Access denied. You don't have permission to access this resource.",
  [ErrorCode.BAD_USER_INPUT]:
    "Invalid input. Please check your data and try again.",
  [ErrorCode.VALIDATION_ERROR]:
    "Validation failed. Please check the provided information and try again.",
  [ErrorCode.NOT_FOUND]: "Not found. The requested resource does not exist.",
  [ErrorCode.CONFLICT]:
    "Conflict. This action cannot be completed due to a conflict with existing data.",
  [ErrorCode.ALREADY_EXISTS]:
    "Already exists. The resource you're trying to create already exists.",
  [ErrorCode.INTERNAL_SERVER_ERROR]:
    "Server error. Something went wrong on our end. Please try again later.",
  [ErrorCode.DATABASE_ERROR]:
    "Database error. We're experiencing technical difficulties. Please try again later.",
  [ErrorCode.EXTERNAL_SERVICE_ERROR]:
    "Service unavailable. An external service is currently unavailable. Please try again later.",
};

export interface ErrorExtensions extends Record<string, unknown> {
  code: ErrorCode;
  userMessage: string;
  rawErrorMessage?: string;
  field?: string;
  validationErrors?: Array<{
    path: string[];
    message: string;
  }>;
  metadata?: Record<string, unknown>;
}

export function createError(
  code: ErrorCode,
  rawErrorMessage?: string,
  extensions?: Partial<Omit<ErrorExtensions, "code" | "userMessage">>,
): GraphQLError {
  const userMessage = USER_FRIENDLY_MESSAGES[code];

  return new GraphQLError(userMessage, {
    extensions: {
      code,
      userMessage,
      rawErrorMessage,
      ...extensions,
    } as ErrorExtensions,
  });
}

export const AuthenticationErrors = {
  notAuthenticated: () =>
    createError(ErrorCode.UNAUTHENTICATED, "User is not authenticated"),

  notAuthorized: () => createError(ErrorCode.FORBIDDEN, "User not authorized"),

  invalidToken: () =>
    createError(ErrorCode.UNAUTHENTICATED, "Invalid authentication token"),
} as const;

export const ResourceErrors = {
  notFound: (resource: string, identifier?: string) =>
    createError(
      ErrorCode.NOT_FOUND,
      identifier
        ? `${resource} not found: ${identifier}`
        : `${resource} not found`,
    ),

  alreadyExists: (resource: string, identifier?: string) =>
    createError(
      ErrorCode.ALREADY_EXISTS,
      identifier
        ? `${resource} already exists: ${identifier}`
        : `${resource} already exists`,
    ),

  conflict: (message: string) => createError(ErrorCode.CONFLICT, message),
} as const;

export const ValidationErrors = {
  invalidInput: (field?: string, details?: string) =>
    createError(ErrorCode.BAD_USER_INPUT, details, { field }),

  validationFailed: (
    errors: Array<{ path: string[]; message: string }>,
    rawErrorMessage?: string,
  ) =>
    createError(ErrorCode.VALIDATION_ERROR, rawErrorMessage, {
      validationErrors: errors,
    }),

  missingField: (field: string) =>
    createError(ErrorCode.BAD_USER_INPUT, `Required field missing: ${field}`, {
      field,
    }),
} as const;

export const ServerErrors = {
  internal: (rawErrorMessage?: string) =>
    createError(ErrorCode.INTERNAL_SERVER_ERROR, rawErrorMessage),

  database: (rawErrorMessage?: string) =>
    createError(ErrorCode.DATABASE_ERROR, rawErrorMessage),

  externalService: (rawErrorMessage?: string) =>
    createError(ErrorCode.EXTERNAL_SERVICE_ERROR, rawErrorMessage),

  storage: (rawErrorMessage?: string) =>
    createError(ErrorCode.EXTERNAL_SERVICE_ERROR, rawErrorMessage),
} as const;

export const OrganizationErrors = {
  notMember: () =>
    createError(ErrorCode.FORBIDDEN, "User is not a member of organization"),

  notFound: () => createError(ErrorCode.NOT_FOUND, "Organization not found"),

  cannotRemoveSelf: () =>
    createError(
      ErrorCode.BAD_USER_INPUT,
      "Cannot remove yourself from organization",
    ),
} as const;

export const InvitationErrors = {
  notFound: () => createError(ErrorCode.NOT_FOUND, "Invitation not found"),

  alreadyAccepted: () =>
    createError(ErrorCode.CONFLICT, "Invitation has already been accepted", {
      metadata: { status: "accepted" },
    }),

  expired: () =>
    createError(ErrorCode.CONFLICT, "Invitation has expired", {
      metadata: { status: "expired" },
    }),

  revoked: () =>
    createError(ErrorCode.CONFLICT, "Invitation has been revoked", {
      metadata: { status: "revoked" },
    }),

  alreadyExists: () =>
    createError(
      ErrorCode.ALREADY_EXISTS,
      "An active invitation already exists",
    ),

  wrongRecipient: () =>
    createError(
      ErrorCode.FORBIDDEN,
      "This invitation was sent to a different email address",
    ),

  cannotInviteSelf: () =>
    createError(
      ErrorCode.BAD_USER_INPUT,
      "Cannot invite yourself to organization",
    ),
} as const;

export const UserErrors = {
  notFound: () => createError(ErrorCode.NOT_FOUND, "User not found"),

  profileNotFound: () =>
    createError(ErrorCode.NOT_FOUND, "User profile not found"),

  emailNotFound: () =>
    createError(ErrorCode.BAD_USER_INPUT, "User email not found"),

  noFieldsToUpdate: () =>
    createError(ErrorCode.BAD_USER_INPUT, "No fields provided to update"),
} as const;

<<<<<<< HEAD
export const NotebookErrors = {
  notFound: () => createError(ErrorCode.NOT_FOUND, "Notebook not found"),
} as const;
=======
export const CatalogErrors = {};
>>>>>>> 5523f9e3
<|MERGE_RESOLUTION|>--- conflicted
+++ resolved
@@ -194,10 +194,8 @@
     createError(ErrorCode.BAD_USER_INPUT, "No fields provided to update"),
 } as const;
 
-<<<<<<< HEAD
 export const NotebookErrors = {
   notFound: () => createError(ErrorCode.NOT_FOUND, "Notebook not found"),
 } as const;
-=======
-export const CatalogErrors = {};
->>>>>>> 5523f9e3
+
+export const CatalogErrors = {};