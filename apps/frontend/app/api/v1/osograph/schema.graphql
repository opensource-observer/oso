extend schema
  @link(
    url: "https://specs.apollo.dev/federation/v2.0"
    import: ["@key", "@shareable", "@external"]
  )

scalar DateTime

enum InvitationStatus {
  PENDING
  ACCEPTED
  EXPIRED
  DELETED
}

enum MemberRole {
  OWNER
  ADMIN
  MEMBER
}

"""
Organization entity - represents a group of users working together
"""
type Organization @key(fields: "id") {
  id: ID!
  orgName: String!
  createdAt: DateTime!

  """
  Get all members of this organization
  """
  members: [OrganizationMember!]!

  """
  Get invitations for this organization, optionally filtered by status
  """
  invitations(status: InvitationStatus): [Invitation!]!
}

"""
Organization member - represents a user's membership in an organization
"""
type OrganizationMember @key(fields: "id") {
  id: ID!
  userId: ID!
  user: User!
  organization: Organization!
  role: MemberRole!
  joinedAt: DateTime!
}

"""
User entity - can be extended from other subgraphs
"""
type User @key(fields: "id") {
  id: ID!
  email: String
  fullName: String
  avatarUrl: String

  """
  Organizations this user belongs to
  """
  organizations: [Organization!]!
}

"""
Invitation to join an organization
"""
type Invitation @key(fields: "id") {
  id: ID!
  email: String!
  organization: Organization!
  invitedBy: User!
  status: InvitationStatus!
  expiresAt: DateTime!
  createdAt: DateTime!
  acceptedAt: DateTime
  acceptedBy: User
}

"""
Catalog entity - represents a data catalog accessible to the user
"""
type Catalog @key(fields: "name") {
  name: String!
  schemas: [Schema!]!
}

"""
Schema entity - represents a schema within a catalog
"""
type Schema {
  name: String!
  tables: [Table!]!
}

"""
Table entity - represents a table within a schema
"""
type Table {
  name: String!
}

"""
Column entity - represents a column within a table
"""
type Column {
  name: String!
  type: String!
  description: String
}

type Query {
  """
  Get the current authenticated user's profile
  """
  osoApp_me: User!

  """
  Get invitations sent to the current user's email
  """
  osoApp_myInvitations(status: InvitationStatus): [Invitation!]!

  """
  Get a specific organization by name
  """
  osoApp_organization(orgName: String!): Organization

  """
  Get a specific invitation by ID
  """
  osoApp_invitation(id: ID!): Invitation

  """
<<<<<<< HEAD
  Get notebook preview PNG image with signed URL
  """
  osoApp_notebookPreview(notebookId: ID!): NotebookPreview
=======
  Get list of catalogs for the current user
  """
  osoApp_myCatalogs(orgName: String!): [Catalog!]!

  osoApp_tableColumns(
    orgName: String!
    catalogName: String!
    schemaName: String!
    tableName: String!
  ): [Column!]!
>>>>>>> 5523f9e3
}

type Mutation {
  """
  Update the current user's profile
  """
  osoApp_updateMyProfile(input: UpdateProfileInput!): UpdateProfilePayload!

  """
  Create and send an invitation to join an organization
  """
  osoApp_createInvitation(
    input: CreateInvitationInput!
  ): CreateInvitationPayload!

  """
  Accept an invitation to join an organization
  """
  osoApp_acceptInvitation(invitationId: ID!): AcceptInvitationPayload!

  """
  Revoke/delete an invitation
  """
  osoApp_revokeInvitation(invitationId: ID!): RevokeInvitationPayload!

  """
  Remove a member from an organization
  """
  osoApp_removeMember(orgName: String!, userId: ID!): RemoveMemberPayload!

  """
  Update a member's role in an organization
  """
  osoApp_updateMemberRole(
    orgName: String!
    userId: ID!
    role: MemberRole!
  ): UpdateMemberRolePayload!

  """
  Add a user to an organization by email
  """
  osoApp_addUserByEmail(
    orgName: String!
    email: String!
    role: MemberRole!
  ): AddUserByEmailPayload!

  """
  Save notebook preview PNG image
  """
  osoApp_saveNotebookPreview(
    input: SaveNotebookPreviewInput!
  ): SaveNotebookPreviewPayload!
}

input CreateInvitationInput {
  """
  Email address to invite
  """
  email: String!

  """
  Organization name to invite user to
  """
  orgName: String!
}

type CreateInvitationPayload {
  invitation: Invitation
  message: String!
  success: Boolean!
}

type AcceptInvitationPayload {
  member: OrganizationMember
  message: String!
  success: Boolean!
}

type RevokeInvitationPayload {
  invitationId: ID!
  message: String!
  success: Boolean!
}

type RemoveMemberPayload {
  userId: ID!
  orgName: String!
  message: String!
  success: Boolean!
}

type UpdateMemberRolePayload {
  member: OrganizationMember
  message: String!
  success: Boolean!
}

type AddUserByEmailPayload {
  member: OrganizationMember
  message: String!
  success: Boolean!
}

input UpdateProfileInput {
  """
  User's full name
  """
  fullName: String

  """
  User's avatar URL
  """
  avatarUrl: String
}

type UpdateProfilePayload {
  user: User!
  message: String!
  success: Boolean!
}

type NotebookPreview {
  notebookId: ID!
  signedUrl: String!
  expiresAt: DateTime!
}

input SaveNotebookPreviewInput {
  notebookId: ID!
  """
  PNG image as data URL (data:image/png;base64,...)
  """
  previewImage: String!
}

type SaveNotebookPreviewPayload {
  success: Boolean!
  message: String!
}<|MERGE_RESOLUTION|>--- conflicted
+++ resolved
@@ -134,11 +134,11 @@
   osoApp_invitation(id: ID!): Invitation
 
   """
-<<<<<<< HEAD
   Get notebook preview PNG image with signed URL
   """
   osoApp_notebookPreview(notebookId: ID!): NotebookPreview
-=======
+
+  """
   Get list of catalogs for the current user
   """
   osoApp_myCatalogs(orgName: String!): [Catalog!]!
@@ -149,7 +149,6 @@
     schemaName: String!
     tableName: String!
   ): [Column!]!
->>>>>>> 5523f9e3
 }
 
 type Mutation {
