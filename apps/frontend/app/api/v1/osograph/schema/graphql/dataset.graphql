type Dataset {
  id: ID!
  orgId: ID!
  name: String!
  displayName: String
  description: String
  type: DatasetType!
  creatorId: ID!
  isPublic: Boolean!
  createdAt: DateTime!
  updatedAt: DateTime!
  creator: User!
  organization: Organization!
<<<<<<< HEAD
  dataModels(first: Int = 50, after: String, where: JSON): DataModelConnection!
=======
  tables(first: Int = 50, after: String): TableConnection!

  """
  The runs for this dataset. For USER_MODEL datasets, each run is related to individual data models.
  FOR DATA_INGESTION datasets, each run is related to individual ingestion jobs.
  For DATA_CONNECTOR datasets, runs are not applicable and this field will be an empty list.
  """
  runs(first: Int = 50, after: String): RunConnection!

  typeDefinition: DatasetTypeDefinition!
}

union DatasetTypeDefinition = DataModelDefinition
  | DataIngestion
  | DataConnector

type DataModelDefinition {
  """
  If the dataset is of type USER_MODEL, this field will contain the list of data models
  associated with the dataset. Otherwise it will be an empty list.
  """
  dataModels(first: Int = 50, after: String): DataModelConnection!
>>>>>>> f992812a
}

type DatasetEdge {
  node: Dataset!
  cursor: String!
}

type DatasetConnection {
  edges: [DatasetEdge!]!
  pageInfo: PageInfo!
  totalCount: Int
}

type TableColumn {
  name: String!
  type: String!
  nullable: Boolean!
}

union TableSource = DataModel | DataIngestion | DataConnector

type Table {
  id: ID!
  datasetId: ID!
  name: String!
  dataset: Dataset!
  columns: [TableColumn!]!
  source: TableSource!
}

type TableEdge {
  node: Table!
  cursor: String!
}

type TableConnection {
  edges: [TableEdge!]!
  pageInfo: PageInfo!
  totalCount: Int
}

extend type Query {
  """
  List all datasets with optional filtering and pagination.

  The where parameter accepts a JSON object with field-level filtering.
  Each field can have comparison operators: eq, neq, gt, gte, lt, lte, in, like, ilike, is

  Example:
  {
    "name": { "like": "%hello%" },
    "type": { "eq": "USER_MODEL" }
  }
  """
  datasets(first: Int = 50, after: String, where: JSON): DatasetConnection!

  """
  Get a dataset by ID
  """
  dataset(id: ID!): Dataset

  """
  Get table column metadata
  """
  datasetTableMetadata(
    orgId: ID!
    catalogName: String!
    schemaName: String!
    tableName: String!
  ): [TableColumn!]!
}

extend type Mutation {
  """
  Create a new dataset
  """
  createDataset(input: CreateDatasetInput!): CreateDatasetPayload!

  """
  Update a dataset
  """
  updateDataset(input: UpdateDatasetInput!): UpdateDatasetPayload!
}

input CreateDatasetInput {
  orgId: ID!
  name: String!
  displayName: String
  description: String
  type: DatasetType = USER_MODEL
  isPublic: Boolean = false
}

type CreateDatasetPayload {
  success: Boolean!
  dataset: Dataset
  message: String
}

input UpdateDatasetInput {
  id: ID!
  name: String
  displayName: String
  description: String
  isPublic: Boolean
}

type UpdateDatasetPayload {
  success: Boolean!
  dataset: Dataset
  message: String
}<|MERGE_RESOLUTION|>--- conflicted
+++ resolved
@@ -11,9 +11,6 @@
   updatedAt: DateTime!
   creator: User!
   organization: Organization!
-<<<<<<< HEAD
-  dataModels(first: Int = 50, after: String, where: JSON): DataModelConnection!
-=======
   tables(first: Int = 50, after: String): TableConnection!
 
   """
@@ -35,8 +32,7 @@
   If the dataset is of type USER_MODEL, this field will contain the list of data models
   associated with the dataset. Otherwise it will be an empty list.
   """
-  dataModels(first: Int = 50, after: String): DataModelConnection!
->>>>>>> f992812a
+  dataModels(first: Int = 50, after: String, where: JSON): DataModelConnection!
 }
 
 type DatasetEdge {
