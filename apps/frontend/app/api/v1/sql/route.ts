import { NextResponse, type NextRequest } from "next/server";
import { getTrinoClient, TrinoError } from "../../../../lib/clients/trino";
<<<<<<< HEAD
import type { QueryResult, Iterator } from "trino-client";
import { getUser } from "../../../../lib/auth/auth";
import {
  CreditsService,
  TransactionType,
} from "../../../../lib/services/credits";
import { getTableNamesFromSql } from "../../../../lib/parsing";
import { trackServerEvent } from "../../../../lib/analytics/track";
import { logger } from "../../../../lib/logger";
=======
import type { QueryResult, Iterator, Trino } from "trino-client";
import { spawn } from "@opensource-observer/utils";
import { withPostHog } from "../../../../lib/clients/posthog";
import { getTableNamesFromSql } from "../../../../lib/parsing";
import { getUser } from "../../../../lib/auth/auth";
import * as jsonwebtoken from "jsonwebtoken";
import { AuthUser } from "../../../../lib/types/user";
//import { logger } from "../../../lib/logger";
>>>>>>> 5f4d6eb3

// Next.js route control
//export const runtime = "edge"; // 'nodejs' (default) | 'edge'
//export const dynamic = "force-dynamic";
export const revalidate = 0;
export const maxDuration = 300;

const QUERY = "query";
const FORMAT = "format";

const makeErrorResponse = (errorMsg: string, status: number) =>
  NextResponse.json({ error: errorMsg }, { status });

async function doQuery(
  client: Trino,
  query: string,
): Promise<[QueryResult, Iterator<QueryResult>]> {
<<<<<<< HEAD
  logger.log(`Running query: ${query}`);
  const client = getTrinoClient();
=======
  console.log(`Running query: ${query}`);
>>>>>>> 5f4d6eb3
  const rows = await client.query(query);
  // We check the first row of the returned data to see if there was an error in the query
  const firstRow = await rows.next();
  if (firstRow.value.error) {
    throw new TrinoError(firstRow.value.error);
  }
  return [firstRow.value, rows];
}

function signJWT(user: AuthUser) {
  const secret = process.env.TRINO_JWT_SECRET;
  if (!secret) {
    throw new Error("JWT Secret not found: unable to authenticate");
  }
  // TODO: make subject use organization name
  return jsonwebtoken.sign(
    {
      userId: user.userId,
    },
    secret,
    {
      algorithm: "HS256",
      subject: `jwt-${user.email}`,
      audience: "consumer-trino",
      issuer: "opensource-observer",
    },
  );
}

/**
 * Run arbitrary SQL queries against Consumer Trino
 * Note: Please make sure that the server is configured with a
 *  read-only user for access
 * @param request
 * @returns
 */
export async function POST(request: NextRequest) {
  const body = await request.json();
  const query = body?.[QUERY];
  const format = body?.[FORMAT] ?? "json";
  const user = await getUser(request);

  // If no query provided, short-circuit
  if (!query) {
    logger.log(`/api/sql: Missing query`);
    return makeErrorResponse("Please provide a 'query' parameter", 400);
  }

<<<<<<< HEAD
  if (user.role === "anonymous") {
    logger.log(`/api/sql: User is anonymous`);
    return makeErrorResponse("Authentication required", 401);
  }

  const creditsDeducted = await CreditsService.checkAndDeductCredits(
    user,
    TransactionType.SQL_QUERY,
    "/api/v1/sql",
    { query },
  );

  if (!creditsDeducted) {
    logger.log(`/api/sql: Insufficient credits for user ${user.userId}`);
    return makeErrorResponse("Insufficient credits", 402);
  }

  try {
    await trackServerEvent(user, "api_call", {
      type: "sql",
      models: getTableNamesFromSql(query),
      query: query,
    });
    const [firstRow, rows] = await doQuery(query);
=======
  const jwt = signJWT(user);

  try {
    spawn(
      withPostHog(async (posthog) => {
        posthog.capture({
          distinctId: user.userId,
          event: "api_call",
          properties: {
            type: "sql",
            models: getTableNamesFromSql(query),
            query: query,
            apiKeyName: user.keyName,
            host: user.host,
          },
        });
      }),
    );
    const client = getTrinoClient(jwt);
    const [firstRow, rows] = await doQuery(client, query);
>>>>>>> 5f4d6eb3
    const readableStream = mapToReadableStream(firstRow, rows, format);
    return new NextResponse(readableStream, {
      headers: {
        "Content-Type": "application/x-ndjson",
      },
    });
  } catch (e) {
    if (e instanceof TrinoError) {
      return makeErrorResponse(e.message, 400);
    }
    logger.log(e);
    return makeErrorResponse("Unknown error", 500);
  }
}

function mapToReadableStream(
  firstRow: QueryResult,
  rows: Iterator<QueryResult>,
  format: "json" | "minimal",
) {
  const textEncoder = new TextEncoder();
  const columns = firstRow.columns?.map((col) => col.name) ?? [];
  const mapToFormat = (data: QueryResult["data"], isFirst: boolean = false) => {
    if (!data) {
      data = [];
    }
    if (format === "minimal") {
      if (isFirst) {
        return {
          columns: columns,
          data,
        };
      }
      return { data };
    }
    return data.map((value) => {
      const obj: Record<string, any> = {};
      for (let i = 0; i < columns.length; i++) {
        obj[columns[i]] = value[i];
      }
      return obj;
    });
  };

  return new ReadableStream({
    async start(controller) {
      try {
        controller.enqueue(
          textEncoder.encode(
            JSON.stringify(mapToFormat(firstRow.data, true)) + "\n",
          ),
        );
        for await (const chunk of rows) {
          if (chunk.data) {
            controller.enqueue(
              textEncoder.encode(
                JSON.stringify(mapToFormat(chunk.data)) + "\n",
              ),
            );
          }
        }
        controller.close();
      } catch (error) {
        controller.error(error);
      }
    },
  });
}<|MERGE_RESOLUTION|>--- conflicted
+++ resolved
@@ -1,7 +1,6 @@
 import { NextResponse, type NextRequest } from "next/server";
 import { getTrinoClient, TrinoError } from "../../../../lib/clients/trino";
-<<<<<<< HEAD
-import type { QueryResult, Iterator } from "trino-client";
+import type { QueryResult, Iterator, Trino } from "trino-client";
 import { getUser } from "../../../../lib/auth/auth";
 import {
   CreditsService,
@@ -10,20 +9,10 @@
 import { getTableNamesFromSql } from "../../../../lib/parsing";
 import { trackServerEvent } from "../../../../lib/analytics/track";
 import { logger } from "../../../../lib/logger";
-=======
-import type { QueryResult, Iterator, Trino } from "trino-client";
-import { spawn } from "@opensource-observer/utils";
-import { withPostHog } from "../../../../lib/clients/posthog";
-import { getTableNamesFromSql } from "../../../../lib/parsing";
-import { getUser } from "../../../../lib/auth/auth";
 import * as jsonwebtoken from "jsonwebtoken";
 import { AuthUser } from "../../../../lib/types/user";
-//import { logger } from "../../../lib/logger";
->>>>>>> 5f4d6eb3
 
 // Next.js route control
-//export const runtime = "edge"; // 'nodejs' (default) | 'edge'
-//export const dynamic = "force-dynamic";
 export const revalidate = 0;
 export const maxDuration = 300;
 
@@ -37,12 +26,7 @@
   client: Trino,
   query: string,
 ): Promise<[QueryResult, Iterator<QueryResult>]> {
-<<<<<<< HEAD
   logger.log(`Running query: ${query}`);
-  const client = getTrinoClient();
-=======
-  console.log(`Running query: ${query}`);
->>>>>>> 5f4d6eb3
   const rows = await client.query(query);
   // We check the first row of the returned data to see if there was an error in the query
   const firstRow = await rows.next();
@@ -91,7 +75,6 @@
     return makeErrorResponse("Please provide a 'query' parameter", 400);
   }
 
-<<<<<<< HEAD
   if (user.role === "anonymous") {
     logger.log(`/api/sql: User is anonymous`);
     return makeErrorResponse("Authentication required", 401);
@@ -109,35 +92,19 @@
     return makeErrorResponse("Insufficient credits", 402);
   }
 
+  const jwt = signJWT(user);
+
   try {
     await trackServerEvent(user, "api_call", {
       type: "sql",
       models: getTableNamesFromSql(query),
       query: query,
+      apiKeyName: user.keyName,
+      host: user.host,
     });
-    const [firstRow, rows] = await doQuery(query);
-=======
-  const jwt = signJWT(user);
-
-  try {
-    spawn(
-      withPostHog(async (posthog) => {
-        posthog.capture({
-          distinctId: user.userId,
-          event: "api_call",
-          properties: {
-            type: "sql",
-            models: getTableNamesFromSql(query),
-            query: query,
-            apiKeyName: user.keyName,
-            host: user.host,
-          },
-        });
-      }),
-    );
+    
     const client = getTrinoClient(jwt);
     const [firstRow, rows] = await doQuery(client, query);
->>>>>>> 5f4d6eb3
     const readableStream = mapToReadableStream(firstRow, rows, format);
     return new NextResponse(readableStream, {
       headers: {
