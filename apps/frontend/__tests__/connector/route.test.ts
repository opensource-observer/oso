<<<<<<< HEAD
// import { POST, DELETE, GET } from "@/app/api/v1/connector/route";
// import { NextRequest } from "next/server";
// import { getTrinoAdminClient } from "@/lib/clients/trino";
// import { createAdminClient } from "@/lib/supabase/admin";
// import { Session, SupabaseClient } from "@supabase/supabase-js";
// import { Database } from "@/lib/types/supabase"; // Assuming Database types are here
// import { randomUUID } from "crypto";
// import { getCatalogName } from "@/lib/dynamic-connectors";
// import {
//   ConnectorRelationshipsRow,
//   DynamicColumnContextsRow,
//   DynamicConnectorsRow,
//   DynamicTableContextsRow,
// } from "@/lib/types/schema-types";

// // Mock dependencies
// jest.mock("server-only", () => {});
// jest.mock("../../lib/clients/trino");

// const mockTrinoClient = {
//   queryAll: jest.fn(),
// };

// const mockGetTrinoAdminClient = getTrinoAdminClient as jest.Mock;

// const supabaseAdminClient: SupabaseClient<Database> = createAdminClient();

// describe("API /api/v1/connector", () => {
//   let testUser: any;
//   let testOrg: any;
//   let session: Session | null = null;
//   const apiKey: string = `key_${randomUUID()}`;

//   beforeAll(async () => {
//     const userEmail = `test_user_${Date.now()}@example.com`;
//     const orgName = `test_org_${randomUUID().split("-")[0]}`;

//     const { data: userData, error: userError } =
//       await supabaseAdminClient.auth.admin.createUser({
//         email: userEmail,
//         password: "password",
//         email_confirm: true,
//       });
//     if (userError)
//       throw new Error(`User creation failed: ${userError.message}`);
//     testUser = userData.user;

//     const { data: orgData, error: orgError } = await supabaseAdminClient
//       .from("organizations")
//       .insert({ org_name: orgName, created_by: testUser.id })
//       .select()
//       .single();
//     if (orgError) {
//       await supabaseAdminClient.auth.admin.deleteUser(testUser.id);
//       throw new Error(`Org creation failed: ${orgError.message}`);
//     }
//     testOrg = orgData;

//     const { error: userOrgError } = await supabaseAdminClient
//       .from("users_by_organization")
//       .insert({ user_id: testUser.id, org_id: testOrg.id, user_role: "admin" });
//     if (userOrgError) {
//       await supabaseAdminClient
//         .from("organizations")
//         .delete()
//         .eq("id", testOrg.id);
//       await supabaseAdminClient.auth.admin.deleteUser(testUser.id);
//       throw new Error(`User-Org link failed: ${userOrgError.message}`);
//     }

//     const { error: apiKeyError } = await supabaseAdminClient
//       .from("api_keys")
//       .insert({
//         name: `test_key_${randomUUID().split("-")[0]}`,
//         api_key: apiKey,
//         org_id: testOrg.id,
//         user_id: testUser.id,
//       });
//     if (apiKeyError) {
//       throw new Error(`API key creation failed: ${apiKeyError.message}`);
//     }

//     const { data, error } = await supabaseAdminClient.auth.signInWithPassword({
//       email: userEmail,
//       password: "password",
//     });
//     if (error) {
//       throw new Error(`Session creation failed: ${error.message}`);
//     }

//     session = data.session;
//   });

//   afterAll(async () => {
//     if (testOrg && testOrg.id) {
//       await supabaseAdminClient
//         .from("users_by_organization")
//         .delete()
//         .eq("org_id", testOrg.id);
//       await supabaseAdminClient
//         .from("organizations")
//         .delete()
//         .eq("id", testOrg.id);
//     }
//     if (testUser && testUser.id) {
//       await supabaseAdminClient.auth.admin.deleteUser(testUser.id);
//     }
//   });

//   beforeEach(async () => {
//     jest.clearAllMocks();
//     mockGetTrinoAdminClient.mockReturnValue(mockTrinoClient);
//     await supabaseAdminClient.from("dynamic_connectors").delete();
//   });

//   describe("POST", () => {
//     it("should create a dynamic connector successfully", async () => {
//       mockTrinoClient.queryAll.mockResolvedValueOnce({ error: null });

//       const connectorName = `${testOrg.org_name}__postgres`;
//       const requestBody = {
//         data: {
//           org_id: testOrg.id,
//           connector_name: connectorName,
//           connector_type: "postgresql",
//           config: { host: "localhost" },
//           created_by: testUser.id,
//         },
//         credentials: {},
//       };
//       const req = new NextRequest("http://localhost/api/v1/connector", {
//         method: "POST",
//         headers: {
//           "Content-Type": "application/json",
//           "X-Supabase-Auth": `${session?.access_token}:${session?.refresh_token}`,
//         },
//         body: JSON.stringify(requestBody),
//       });

//       const response = await POST(req);
//       const json = await response.json();

//       expect(response.status).toBe(200);
//       expect(json.connector_name).toBe(connectorName);
//       expect(json.org_id).toBe(testOrg.id);
//       expect(json.connector_type).toBe("postgresql");
//       expect(mockTrinoClient.queryAll).toHaveBeenCalledWith(
//         expect.stringContaining(
//           `CREATE CATALOG ${connectorName} USING postgresql WITH`,
//         ),
//       );

//       if (json.id) {
//         await supabaseAdminClient
//           .from("dynamic_connectors")
//           .delete()
//           .eq("id", json.id);
//       }
//     });

//     it("should return 401 if authentication fails", async () => {
//       const req = new NextRequest("http://localhost/api/v1/connector", {
//         method: "POST",
//         body: JSON.stringify({}),
//       });
//       const response = await POST(req);
//       expect(response.status).toBe(401);
//       const json = await response.json();
//       expect(json.error).toContain("Authorization error");
//     });

//     it("should return 400 for invalid connector type", async () => {
//       const requestBody = {
//         data: {
//           org_id: testOrg.id,
//           connector_name: `${testOrg.org_name}_invalid`,
//           connector_type: "invalid_type",
//           created_by: testUser.id,
//         },
//         credentials: { token: "abc" },
//       };
//       const req = new NextRequest("http://localhost/api/v1/connector", {
//         method: "POST",
//         headers: {
//           "Content-Type": "application/json",
//           "X-Supabase-Auth": `${session?.access_token}:${session?.refresh_token}`,
//         },
//         body: JSON.stringify(requestBody),
//       });
//       const response = await POST(req);
//       expect(response.status).toBe(400);
//       const json = await response.json();
//       expect(json.error).toContain("Invalid connector type: invalid_type");
//     });

//     it("should return 400 for invalid connector name", async () => {
//       const requestBody = {
//         data: {
//           org_id: testOrg.id,
//           connector_name: "wrongprefix_postgres",
//           connector_type: "postgresql",
//           created_by: testUser.id,
//         },
//         credentials: { token: "abc" },
//       };
//       const req = new NextRequest("http://localhost/api/v1/connector", {
//         method: "POST",
//         headers: {
//           "Content-Type": "application/json",
//           "X-Supabase-Auth": `${session?.access_token}:${session?.refresh_token}`,
//         },
//         body: JSON.stringify(requestBody),
//       });
//       const response = await POST(req);
//       expect(response.status).toBe(400);
//       const json = await response.json();
//       expect(json.error).toContain(
//         "Invalid connector name: wrongprefix_postgres",
//       );
//     });

//     it("should return 500 if fetching organization fails", async () => {
//       const invalidOrgId = "00000000-0000-0000-0000-000000000000";
//       const requestBody = {
//         data: {
//           org_id: invalidOrgId,
//           connector_name: "testorg_pg",
//           connector_type: "postgresql",
//           created_by: testUser.id,
//         },
//         credentials: { token: "abc" },
//       };
//       const req = new NextRequest("http://localhost/api/v1/connector", {
//         method: "POST",
//         headers: {
//           "Content-Type": "application/json",
//           "X-Supabase-Auth": `${session?.access_token}:${session?.refresh_token}`,
//         },
//         body: JSON.stringify(requestBody),
//       });
//       const response = await POST(req);
//       expect(response.status).toBe(500);
//       const json = await response.json();
//       expect(json.error).toContain("Error fetching organization");
//     });

//     it("should attempt to cleanup Supabase if Trino catalog creation fails", async () => {
//       mockTrinoClient.queryAll.mockResolvedValueOnce({
//         error: new Error("Trino error"),
//       });

//       const connectorName = `${testOrg.org_name}__postgres_cleanup`;
//       const requestBody = {
//         data: {
//           org_id: testOrg.id,
//           connector_name: connectorName,
//           connector_type: "postgresql",
//           created_by: testUser.id,
//         },
//         credentials: { password: "secure" },
//       };
//       const req = new NextRequest("http://localhost/api/v1/connector", {
//         method: "POST",
//         headers: {
//           "Content-Type": "application/json",
//           "X-Supabase-Auth": `${session?.access_token}:${session?.refresh_token}`,
//         },
//         body: JSON.stringify(requestBody),
//       });

//       const response = await POST(req);
//       expect(response.status).toBe(500);
//       const json = await response.json();
//       expect(json.error).toContain(
//         "Error creating catalog: Error: Trino error",
//       );

//       const { data: cleanedConnector, error: fetchError } =
//         await supabaseAdminClient
//           .from("dynamic_connectors")
//           .select("id")
//           .eq("connector_name", connectorName)
//           .eq("org_id", testOrg.id)
//           .maybeSingle();

//       expect(fetchError).toBeNull();
//       expect(cleanedConnector).toBeNull();
//     });
//   });

//   describe("DELETE", () => {
//     let connectorToDelete: any;

//     beforeEach(async () => {
//       const connectorName = `${testOrg.org_name}__todelete_${randomUUID().split("-")[0]}`;
//       const { data, error } = await supabaseAdminClient
//         .from("dynamic_connectors")
//         .insert({
//           connector_name: connectorName,
//           org_id: testOrg.id,
//           connector_type: "postgresql",
//           created_by: testUser.id,
//           config: { host: "delete-test" }, // Ensure config is not null if required by schema
//           is_public: false,
//         })
//         .select("*")
//         .single();
//       if (error) {
//         throw new Error(
//           `Failed to create connector for DELETE test: ${error.message}`,
//         );
//       }
//       connectorToDelete = data;
//     });

//     afterEach(async () => {
//       if (connectorToDelete && connectorToDelete.id) {
//         await supabaseAdminClient
//           .from("dynamic_connectors")
//           .delete()
//           .eq("id", connectorToDelete.id);
//       }
//     });

//     it("should delete a dynamic connector successfully", async () => {
//       mockTrinoClient.queryAll.mockResolvedValueOnce({ error: null });

//       const req = new NextRequest(
//         `http://localhost/api/v1/connector?id=${connectorToDelete.id}`,
//         {
//           method: "DELETE",
//           headers: {
//             "Content-Type": "application/json",
//             "X-Supabase-Auth": `${session?.access_token}:${session?.refresh_token}`,
//           },
//         },
//       );

//       const response = await DELETE(req);
//       const json = await response.json();

//       expect(response.status).toBe(200);
//       expect(json.id).toBe(connectorToDelete.id);
//       expect(json.connector_name).toBe(connectorToDelete.connector_name);
//       expect(mockTrinoClient.queryAll).toHaveBeenCalledWith(
//         `DROP CATALOG ${connectorToDelete.connector_name}`,
//       );

//       const { data: found } = await supabaseAdminClient
//         .from("dynamic_connectors")
//         .select()
//         .eq("id", connectorToDelete.id)
//         .maybeSingle();
//       expect(found?.deleted_at).not.toBeNull();
//     });

//     it("should return 401 if authentication fails for DELETE", async () => {
//       const req = new NextRequest(
//         "http://localhost/api/v1/connector?id=connector-id",
//         {
//           method: "DELETE",
//         },
//       );
//       const response = await DELETE(req);
//       expect(response.status).toBe(401);
//       const json = await response.json();
//       expect(json.error).toContain("Authorization error");
//     });

//     it("should return 400 if id parameter is missing for DELETE", async () => {
//       const req = new NextRequest("http://localhost/api/v1/connector", {
//         // No id query param
//         method: "DELETE",
//         headers: {
//           "Content-Type": "application/json",
//           "X-Supabase-Auth": `${session?.access_token}:${session?.refresh_token}`,
//         },
//       });
//       const response = await DELETE(req);
//       expect(response.status).toBe(400);
//       const json = await response.json();
//       expect(json.error).toBe("Missing id parameter");
//     });

//     it("should return 404 if connector to delete is not found", async () => {
//       const nonExistentConnectorId = "00000000-0000-0000-0000-000000000000";
//       const req = new NextRequest(
//         `http://localhost/api/v1/connector?id=${nonExistentConnectorId}`,
//         {
//           method: "DELETE",
//           headers: {
//             "Content-Type": "application/json",
//             "X-Supabase-Auth": `${session?.access_token}:${session?.refresh_token}`,
//           },
//         },
//       );
//       const response = await DELETE(req);
//       expect(response.status).toBe(406);
//       const json = await response.json();
//       expect(json.error).toContain("Error deleting connector");
//     });

//     it("should attempt to revert Supabase deletion if Trino catalog drop fails", async () => {
//       const originalConnectorData = { ...connectorToDelete }; // Clone for revert check

//       mockTrinoClient.queryAll.mockResolvedValueOnce({
//         error: new Error("Trino drop error"),
//       });

//       const req = new NextRequest(
//         `http://localhost/api/v1/connector?id=${connectorToDelete.id}`,
//         {
//           method: "DELETE",
//           headers: {
//             "Content-Type": "application/json",
//             "X-Supabase-Auth": `${session?.access_token}:${session?.refresh_token}`,
//           },
//         },
//       );

//       const response = await DELETE(req);
//       expect(response.status).toBe(500);
//       const json = await response.json();
//       expect(json.error).toContain(
//         "Error dropping catalog: Error: Trino drop error",
//       );

//       const { data: revertedConnector, error: fetchError } =
//         await supabaseAdminClient
//           .from("dynamic_connectors")
//           .select()
//           .eq("id", originalConnectorData.id)
//           .single();

//       expect(fetchError).toBeNull();
//       if (!revertedConnector) throw new Error("Reverted connector not found");

//       expect(revertedConnector.deleted_at).toBeNull();
//     });
//   });

//   describe("GET", () => {
//     let testConnector: DynamicConnectorsRow;
//     let testTable: DynamicTableContextsRow;
//     let testColumn: DynamicColumnContextsRow;
//     let testRelationship: ConnectorRelationshipsRow;

//     beforeEach(async () => {
//       // Create a test connector
//       const connectorName = `${testOrg.org_name}__test_get_${randomUUID().split("-")[0]}`;
//       const { data: connectorData, error: connectorError } =
//         await supabaseAdminClient
//           .from("dynamic_connectors")
//           .insert({
//             connector_name: connectorName,
//             org_id: testOrg.id,
//             connector_type: "postgresql",
//             created_by: testUser.id,
//             config: { host: "test-get" },
//             is_public: false,
//           })
//           .select("*")
//           .single();
//       if (connectorError) {
//         throw new Error(
//           `Failed to create test connector: ${connectorError.message}`,
//         );
//       }
//       testConnector = connectorData;

//       // Create a test table context
//       const { data: tableData, error: tableError } = await supabaseAdminClient
//         .from("dynamic_table_contexts")
//         .insert({
//           connector_id: testConnector.id,
//           table_name: "test_table",
//           description: "Test table description",
//         })
//         .select("*")
//         .single();
//       if (tableError) {
//         throw new Error(`Failed to create test table: ${tableError.message}`);
//       }
//       testTable = tableData;

//       // Create test column contexts
//       const { data: columnData, error: columnError } = await supabaseAdminClient
//         .from("dynamic_column_contexts")
//         .insert([
//           {
//             table_id: testTable.id,
//             column_name: "id",
//             data_type: "bigint",
//             description: "Primary key column",
//           },
//           {
//             table_id: testTable.id,
//             column_name: "name",
//             data_type: "varchar",
//             description: "Name column",
//           },
//         ])
//         .select("*");
//       if (columnError) {
//         throw new Error(
//           `Failed to create test columns: ${columnError.message}`,
//         );
//       }
//       testColumn = columnData[0];

//       // Create test relationship
//       const { data: relationshipData, error: relationshipError } =
//         await supabaseAdminClient
//           .from("connector_relationships")
//           .insert({
//             org_id: testOrg.id,
//             source_table_id: testTable.id,
//             source_column_name: "id",
//             target_oso_entity: "project.id",
//           })
//           .select("*")
//           .single();
//       if (relationshipError) {
//         throw new Error(
//           `Failed to create test relationship: ${relationshipError.message}`,
//         );
//       }
//       testRelationship = relationshipData;
//     });

//     afterEach(async () => {
//       // Clean up test data
//       if (testRelationship?.id) {
//         await supabaseAdminClient
//           .from("connector_relationships")
//           .delete()
//           .eq("id", testRelationship.id);
//       }
//       if (testColumn?.table_id) {
//         await supabaseAdminClient
//           .from("dynamic_column_contexts")
//           .delete()
//           .eq("table_id", testTable.id);
//       }
//       if (testTable?.id) {
//         await supabaseAdminClient
//           .from("dynamic_table_contexts")
//           .delete()
//           .eq("id", testTable.id);
//       }
//       if (testConnector?.id) {
//         await supabaseAdminClient
//           .from("dynamic_connectors")
//           .delete()
//           .eq("id", testConnector.id);
//       }
//     });

//     it("should return connectors with tables, columns, and relationships for authenticated user", async () => {
//       const req = new NextRequest("http://localhost/api/v1/connector", {
//         method: "GET",
//         headers: {
//           "Content-Type": "application/json",
//           Authorization: `Bearer ${apiKey}`,
//         },
//       });

//       const response = await GET(req);
//       const json = await response.json();

//       expect(response.status).toBe(200);
//       expect(Array.isArray(json)).toBe(true);

//       // Check that our test data is included
//       const testTableName = `${getCatalogName(testConnector)}.test_table`;
//       const foundTable = json.find(
//         (table: any) => table.name === testTableName,
//       );
//       expect(foundTable).toBeDefined();
//       expect(foundTable.description).toBe("Test table description");
//       expect(foundTable.columns).toHaveLength(2);

//       const idColumn = foundTable.columns.find((col: any) => col.name === "id");
//       expect(idColumn).toBeDefined();
//       expect(idColumn.type).toBe("bigint");
//       expect(idColumn.description).toBe("Primary key column");

//       const nameColumn = foundTable.columns.find(
//         (col: any) => col.name === "name",
//       );
//       expect(nameColumn).toBeDefined();
//       expect(nameColumn.type).toBe("varchar");
//       expect(nameColumn.description).toBe("Name column");

//       // Check relationships are nested in the table
//       expect(foundTable.relationships).toBeDefined();
//       expect(Array.isArray(foundTable.relationships)).toBe(true);
//       expect(foundTable.relationships).toHaveLength(1);

//       const foundRelationship = foundTable.relationships[0];
//       expect(foundRelationship.sourceColumn).toBe("id");
//       expect(foundRelationship.targetTable).toBe("project");
//       expect(foundRelationship.targetColumn).toBe("id");
//     });

//     it("should return 401 for unauthenticated requests", async () => {
//       const req = new NextRequest("http://localhost/api/v1/connector", {
//         method: "GET",
//       });

//       const response = await GET(req);
//       const json = await response.json();

//       expect(response.status).toBe(401);
//       expect(json.error).toBe("Unauthorized");
//     });

//     it("should handle connectors with no table contexts", async () => {
//       // Clean up existing table/column contexts
//       await supabaseAdminClient
//         .from("dynamic_column_contexts")
//         .delete()
//         .eq("table_id", testTable.id);
//       await supabaseAdminClient
//         .from("dynamic_table_contexts")
//         .delete()
//         .eq("connector_id", testConnector.id);

//       const req = new NextRequest("http://localhost/api/v1/connector", {
//         method: "GET",
//         headers: {
//           "Content-Type": "application/json",
//           Authorization: `Bearer ${apiKey}`,
//         },
//       });

//       const response = await GET(req);
//       const json = await response.json();

//       expect(response.status).toBe(200);
//       expect(json).toEqual([]);
//     });

//     it("should filter out invalid relationships with malformed OSO entities", async () => {
//       // Create a relationship with invalid OSO entity format
//       const { data: invalidRelationship } = await supabaseAdminClient
//         .from("connector_relationships")
//         .insert({
//           org_id: testOrg.id,
//           source_table_id: testTable.id,
//           source_column_name: "id",
//           target_oso_entity: "invalid_format", // Missing dot separator
//         })
//         .select("*")
//         .single();

//       const req = new NextRequest("http://localhost/api/v1/connector", {
//         method: "GET",
//         headers: {
//           "Content-Type": "application/json",
//           Authorization: `Bearer ${apiKey}`,
//         },
//       });

//       const response = await GET(req);
//       const json = await response.json();

//       expect(response.status).toBe(200);

//       // Should only have the valid relationship, not the invalid one
//       const testTableName = `${getCatalogName(testConnector)}.test_table`;
//       const foundTable = json.find(
//         (table: any) => table.name === testTableName,
//       );
//       expect(foundTable).toBeDefined();
//       expect(foundTable.relationships).toHaveLength(1);
//       expect(foundTable.relationships[0].targetTable).toBe("project");

//       // Clean up invalid relationship
//       if (invalidRelationship?.id) {
//         await supabaseAdminClient
//           .from("connector_relationships")
//           .delete()
//           .eq("id", invalidRelationship.id);
//       }
//     });

//     it("should handle relationships between connector tables", async () => {
//       // Create a second table and relationship between connector tables
//       const { data: secondTable } = await supabaseAdminClient
//         .from("dynamic_table_contexts")
//         .insert({
//           connector_id: testConnector.id,
//           table_name: "second_table",
//           description: "Second test table",
//         })
//         .select("*")
//         .single();

//       if (!secondTable) throw new Error("Failed to create second table");

//       const { data: secondColumn } = await supabaseAdminClient
//         .from("dynamic_column_contexts")
//         .insert({
//           table_id: secondTable.id,
//           column_name: "user_id",
//           data_type: "bigint",
//           description: "Foreign key to test_table",
//         })
//         .select("*")
//         .single();

//       if (!secondColumn) throw new Error("Failed to create second column");

//       const { data: internalRelationship } = await supabaseAdminClient
//         .from("connector_relationships")
//         .insert({
//           org_id: testOrg.id,
//           source_table_id: secondTable.id,
//           source_column_name: "user_id",
//           target_table_id: testTable.id,
//           target_column_name: "id",
//         })
//         .select("*")
//         .single();

//       if (!internalRelationship)
//         throw new Error("Failed to create internal relationship");

//       const req = new NextRequest("http://localhost/api/v1/connector", {
//         method: "GET",
//         headers: {
//           "Content-Type": "application/json",
//           Authorization: `Bearer ${apiKey}`,
//         },
//       });

//       const response = await GET(req);
//       const json = await response.json();

//       expect(response.status).toBe(200);
//       expect(json).toHaveLength(2);

//       // Check internal relationship is nested in the source table
//       const secondTableName = `${getCatalogName(testConnector)}.second_table`;
//       const foundSecondTable = json.find(
//         (table: any) => table.name === secondTableName,
//       );
//       expect(foundSecondTable).toBeDefined();
//       expect(foundSecondTable.relationships).toHaveLength(1);

//       const internalRel = foundSecondTable.relationships[0];
//       expect(internalRel.sourceColumn).toBe("user_id");
//       expect(internalRel.targetTable).toBe(
//         `${getCatalogName(testConnector)}.test_table`,
//       );
//       expect(internalRel.targetColumn).toBe("id");

//       // Clean up
//       await supabaseAdminClient
//         .from("connector_relationships")
//         .delete()
//         .eq("id", internalRelationship.id);
//       await supabaseAdminClient
//         .from("dynamic_column_contexts")
//         .delete()
//         .eq("table_id", secondTable.id);
//       await supabaseAdminClient
//         .from("dynamic_table_contexts")
//         .delete()
//         .eq("id", secondTable.id);
//     });
//   });
// });

describe("No-op test", () => {
  it("should pass", () => {
    expect(true).toBe(true);
=======
import { POST, DELETE, GET } from "@/app/api/v1/connector/route";
import { NextRequest } from "next/server";
import { getTrinoAdminClient } from "@/lib/clients/trino";
import { createAdminClient } from "@/lib/supabase/admin";
import { Session, SupabaseClient } from "@supabase/supabase-js";
import { Database } from "@/lib/types/supabase"; // Assuming Database types are here
import { randomUUID } from "crypto";
import { getCatalogName } from "@/lib/dynamic-connectors";
import {
  ConnectorRelationshipsRow,
  DynamicColumnContextsRow,
  DynamicConnectorsRow,
  DynamicTableContextsRow,
} from "@/lib/types/schema-types";

// Mock dependencies
jest.mock("server-only", () => {});
jest.mock("../../lib/clients/trino");

const mockTrinoClient = {
  queryAll: jest.fn(),
};

const mockGetTrinoAdminClient = getTrinoAdminClient as jest.Mock;

const supabaseAdminClient: SupabaseClient<Database> = createAdminClient();

describe("API /api/v1/connector", () => {
  let testUser: any;
  let testOrg: any;
  let session: Session | null = null;
  const apiKey: string = `key_${randomUUID()}`;

  beforeAll(async () => {
    const userEmail = `test_user_${Date.now()}@example.com`;
    const orgName = `test_org_${randomUUID().split("-")[0]}`;

    const { data: userData, error: userError } =
      await supabaseAdminClient.auth.admin.createUser({
        email: userEmail,
        password: "password",
        email_confirm: true,
        user_metadata: { name: "Test User" },
      });
    if (userError)
      throw new Error(`User creation failed: ${userError.message}`);
    testUser = userData.user;

    const { data: orgData, error: orgError } = await supabaseAdminClient
      .from("organizations")
      .insert({ org_name: orgName, created_by: testUser.id })
      .select()
      .single();
    if (orgError) {
      await supabaseAdminClient.auth.admin.deleteUser(testUser.id);
      throw new Error(`Org creation failed: ${orgError.message}`);
    }
    testOrg = orgData;

    const { error: userOrgError } = await supabaseAdminClient
      .from("users_by_organization")
      .insert({ user_id: testUser.id, org_id: testOrg.id, user_role: "admin" });
    if (userOrgError) {
      await supabaseAdminClient
        .from("organizations")
        .delete()
        .eq("id", testOrg.id);
      await supabaseAdminClient.auth.admin.deleteUser(testUser.id);
      throw new Error(`User-Org link failed: ${userOrgError.message}`);
    }

    const { error: apiKeyError } = await supabaseAdminClient
      .from("api_keys")
      .insert({
        name: `test_key_${randomUUID().split("-")[0]}`,
        api_key: apiKey,
        org_id: testOrg.id,
        user_id: testUser.id,
      });
    if (apiKeyError) {
      throw new Error(`API key creation failed: ${apiKeyError.message}`);
    }

    const { data, error } = await supabaseAdminClient.auth.signInWithPassword({
      email: userEmail,
      password: "password",
    });
    if (error) {
      throw new Error(`Session creation failed: ${error.message}`);
    }

    session = data.session;
  });

  afterAll(async () => {
    if (testOrg && testOrg.id) {
      await supabaseAdminClient
        .from("users_by_organization")
        .delete()
        .eq("org_id", testOrg.id);
      await supabaseAdminClient
        .from("organizations")
        .delete()
        .eq("id", testOrg.id);
    }
    if (testUser && testUser.id) {
      await supabaseAdminClient.auth.admin.deleteUser(testUser.id);
    }
  });

  beforeEach(async () => {
    jest.clearAllMocks();
    mockGetTrinoAdminClient.mockReturnValue(mockTrinoClient);
    await supabaseAdminClient.from("dynamic_connectors").delete();
  });

  describe("POST", () => {
    it("should create a dynamic connector successfully", async () => {
      mockTrinoClient.queryAll.mockResolvedValueOnce({ error: null });

      const connectorName = `${testOrg.org_name}__postgres`;
      const requestBody = {
        data: {
          org_id: testOrg.id,
          connector_name: connectorName,
          connector_type: "postgresql",
          config: { host: "localhost" },
          created_by: testUser.id,
        },
        credentials: {},
      };
      const req = new NextRequest("http://localhost/api/v1/connector", {
        method: "POST",
        headers: {
          "Content-Type": "application/json",
          "X-Supabase-Auth": `${session?.access_token}:${session?.refresh_token}`,
        },
        body: JSON.stringify(requestBody),
      });

      const response = await POST(req);
      const json = await response.json();

      expect(response.status).toBe(200);
      expect(json.connector_name).toBe(connectorName);
      expect(json.org_id).toBe(testOrg.id);
      expect(json.connector_type).toBe("postgresql");
      expect(mockTrinoClient.queryAll).toHaveBeenCalledWith(
        expect.stringContaining(
          `CREATE CATALOG ${connectorName} USING postgresql WITH`,
        ),
      );

      if (json.id) {
        await supabaseAdminClient
          .from("dynamic_connectors")
          .delete()
          .eq("id", json.id);
      }
    });

    it("should return 401 if authentication fails", async () => {
      const req = new NextRequest("http://localhost/api/v1/connector", {
        method: "POST",
        body: JSON.stringify({}),
      });
      const response = await POST(req);
      expect(response.status).toBe(401);
      const json = await response.json();
      expect(json.error).toContain("Authorization error");
    });

    it("should return 400 for invalid connector type", async () => {
      const requestBody = {
        data: {
          org_id: testOrg.id,
          connector_name: `${testOrg.org_name}_invalid`,
          connector_type: "invalid_type",
          created_by: testUser.id,
        },
        credentials: { token: "abc" },
      };
      const req = new NextRequest("http://localhost/api/v1/connector", {
        method: "POST",
        headers: {
          "Content-Type": "application/json",
          "X-Supabase-Auth": `${session?.access_token}:${session?.refresh_token}`,
        },
        body: JSON.stringify(requestBody),
      });
      const response = await POST(req);
      expect(response.status).toBe(400);
      const json = await response.json();
      expect(json.error).toContain("Invalid connector type: invalid_type");
    });

    it("should return 400 for invalid connector name", async () => {
      const requestBody = {
        data: {
          org_id: testOrg.id,
          connector_name: "wrongprefix_postgres",
          connector_type: "postgresql",
          created_by: testUser.id,
        },
        credentials: { token: "abc" },
      };
      const req = new NextRequest("http://localhost/api/v1/connector", {
        method: "POST",
        headers: {
          "Content-Type": "application/json",
          "X-Supabase-Auth": `${session?.access_token}:${session?.refresh_token}`,
        },
        body: JSON.stringify(requestBody),
      });
      const response = await POST(req);
      expect(response.status).toBe(400);
      const json = await response.json();
      expect(json.error).toContain(
        "Invalid connector name: wrongprefix_postgres",
      );
    });

    it("should return 500 if fetching organization fails", async () => {
      const invalidOrgId = "00000000-0000-0000-0000-000000000000";
      const requestBody = {
        data: {
          org_id: invalidOrgId,
          connector_name: "testorg_pg",
          connector_type: "postgresql",
          created_by: testUser.id,
        },
        credentials: { token: "abc" },
      };
      const req = new NextRequest("http://localhost/api/v1/connector", {
        method: "POST",
        headers: {
          "Content-Type": "application/json",
          "X-Supabase-Auth": `${session?.access_token}:${session?.refresh_token}`,
        },
        body: JSON.stringify(requestBody),
      });
      const response = await POST(req);
      expect(response.status).toBe(500);
      const json = await response.json();
      expect(json.error).toContain("Error fetching organization");
    });

    it("should attempt to cleanup Supabase if Trino catalog creation fails", async () => {
      mockTrinoClient.queryAll.mockResolvedValueOnce({
        error: new Error("Trino error"),
      });

      const connectorName = `${testOrg.org_name}__postgres_cleanup`;
      const requestBody = {
        data: {
          org_id: testOrg.id,
          connector_name: connectorName,
          connector_type: "postgresql",
          created_by: testUser.id,
        },
        credentials: { password: "secure" },
      };
      const req = new NextRequest("http://localhost/api/v1/connector", {
        method: "POST",
        headers: {
          "Content-Type": "application/json",
          "X-Supabase-Auth": `${session?.access_token}:${session?.refresh_token}`,
        },
        body: JSON.stringify(requestBody),
      });

      const response = await POST(req);
      expect(response.status).toBe(500);
      const json = await response.json();
      expect(json.error).toContain(
        "Error creating catalog: Error: Trino error",
      );

      const { data: cleanedConnector, error: fetchError } =
        await supabaseAdminClient
          .from("dynamic_connectors")
          .select("id")
          .eq("connector_name", connectorName)
          .eq("org_id", testOrg.id)
          .maybeSingle();

      expect(fetchError).toBeNull();
      expect(cleanedConnector).toBeNull();
    });
  });

  describe("DELETE", () => {
    let connectorToDelete: any;

    beforeEach(async () => {
      const connectorName = `${testOrg.org_name}__todelete_${randomUUID().split("-")[0]}`;
      const { data, error } = await supabaseAdminClient
        .from("dynamic_connectors")
        .insert({
          connector_name: connectorName,
          org_id: testOrg.id,
          connector_type: "postgresql",
          created_by: testUser.id,
          config: { host: "delete-test" }, // Ensure config is not null if required by schema
          is_public: false,
        })
        .select("*")
        .single();
      if (error) {
        throw new Error(
          `Failed to create connector for DELETE test: ${error.message}`,
        );
      }
      connectorToDelete = data;
    });

    afterEach(async () => {
      if (connectorToDelete && connectorToDelete.id) {
        await supabaseAdminClient
          .from("dynamic_connectors")
          .delete()
          .eq("id", connectorToDelete.id);
      }
    });

    it("should delete a dynamic connector successfully", async () => {
      mockTrinoClient.queryAll.mockResolvedValueOnce({ error: null });

      const req = new NextRequest(
        `http://localhost/api/v1/connector?id=${connectorToDelete.id}`,
        {
          method: "DELETE",
          headers: {
            "Content-Type": "application/json",
            "X-Supabase-Auth": `${session?.access_token}:${session?.refresh_token}`,
          },
        },
      );

      const response = await DELETE(req);
      const json = await response.json();

      expect(response.status).toBe(200);
      expect(json.id).toBe(connectorToDelete.id);
      expect(json.connector_name).toBe(connectorToDelete.connector_name);
      expect(mockTrinoClient.queryAll).toHaveBeenCalledWith(
        `DROP CATALOG ${connectorToDelete.connector_name}`,
      );

      const { data: found } = await supabaseAdminClient
        .from("dynamic_connectors")
        .select()
        .eq("id", connectorToDelete.id)
        .maybeSingle();
      expect(found?.deleted_at).not.toBeNull();
    });

    it("should return 401 if authentication fails for DELETE", async () => {
      const req = new NextRequest(
        "http://localhost/api/v1/connector?id=connector-id",
        {
          method: "DELETE",
        },
      );
      const response = await DELETE(req);
      expect(response.status).toBe(401);
      const json = await response.json();
      expect(json.error).toContain("Authorization error");
    });

    it("should return 400 if id parameter is missing for DELETE", async () => {
      const req = new NextRequest("http://localhost/api/v1/connector", {
        // No id query param
        method: "DELETE",
        headers: {
          "Content-Type": "application/json",
          "X-Supabase-Auth": `${session?.access_token}:${session?.refresh_token}`,
        },
      });
      const response = await DELETE(req);
      expect(response.status).toBe(400);
      const json = await response.json();
      expect(json.error).toBe("Missing id parameter");
    });

    it("should return 404 if connector to delete is not found", async () => {
      const nonExistentConnectorId = "00000000-0000-0000-0000-000000000000";
      const req = new NextRequest(
        `http://localhost/api/v1/connector?id=${nonExistentConnectorId}`,
        {
          method: "DELETE",
          headers: {
            "Content-Type": "application/json",
            "X-Supabase-Auth": `${session?.access_token}:${session?.refresh_token}`,
          },
        },
      );
      const response = await DELETE(req);
      expect(response.status).toBe(406);
      const json = await response.json();
      expect(json.error).toContain("Error deleting connector");
    });

    it("should attempt to revert Supabase deletion if Trino catalog drop fails", async () => {
      const originalConnectorData = { ...connectorToDelete }; // Clone for revert check

      mockTrinoClient.queryAll.mockResolvedValueOnce({
        error: new Error("Trino drop error"),
      });

      const req = new NextRequest(
        `http://localhost/api/v1/connector?id=${connectorToDelete.id}`,
        {
          method: "DELETE",
          headers: {
            "Content-Type": "application/json",
            "X-Supabase-Auth": `${session?.access_token}:${session?.refresh_token}`,
          },
        },
      );

      const response = await DELETE(req);
      expect(response.status).toBe(500);
      const json = await response.json();
      expect(json.error).toContain(
        "Error dropping catalog: Error: Trino drop error",
      );

      const { data: revertedConnector, error: fetchError } =
        await supabaseAdminClient
          .from("dynamic_connectors")
          .select()
          .eq("id", originalConnectorData.id)
          .single();

      expect(fetchError).toBeNull();
      if (!revertedConnector) throw new Error("Reverted connector not found");

      expect(revertedConnector.deleted_at).toBeNull();
    });
  });

  describe("GET", () => {
    let testConnector: DynamicConnectorsRow;
    let testTable: DynamicTableContextsRow;
    let testColumn: DynamicColumnContextsRow;
    let testRelationship: ConnectorRelationshipsRow;

    beforeEach(async () => {
      // Create a test connector
      const connectorName = `${testOrg.org_name}__test_get_${randomUUID().split("-")[0]}`;
      const { data: connectorData, error: connectorError } =
        await supabaseAdminClient
          .from("dynamic_connectors")
          .insert({
            connector_name: connectorName,
            org_id: testOrg.id,
            connector_type: "postgresql",
            created_by: testUser.id,
            config: { host: "test-get" },
            is_public: false,
          })
          .select("*")
          .single();
      if (connectorError) {
        throw new Error(
          `Failed to create test connector: ${connectorError.message}`,
        );
      }
      testConnector = connectorData;

      // Create a test table context
      const { data: tableData, error: tableError } = await supabaseAdminClient
        .from("dynamic_table_contexts")
        .insert({
          connector_id: testConnector.id,
          table_name: "test_table",
          description: "Test table description",
        })
        .select("*")
        .single();
      if (tableError) {
        throw new Error(`Failed to create test table: ${tableError.message}`);
      }
      testTable = tableData;

      // Create test column contexts
      const { data: columnData, error: columnError } = await supabaseAdminClient
        .from("dynamic_column_contexts")
        .insert([
          {
            table_id: testTable.id,
            column_name: "id",
            data_type: "bigint",
            description: "Primary key column",
          },
          {
            table_id: testTable.id,
            column_name: "name",
            data_type: "varchar",
            description: "Name column",
          },
        ])
        .select("*");
      if (columnError) {
        throw new Error(
          `Failed to create test columns: ${columnError.message}`,
        );
      }
      testColumn = columnData[0];

      // Create test relationship
      const { data: relationshipData, error: relationshipError } =
        await supabaseAdminClient
          .from("connector_relationships")
          .insert({
            org_id: testOrg.id,
            source_table_id: testTable.id,
            source_column_name: "id",
            target_oso_entity: "project.id",
          })
          .select("*")
          .single();
      if (relationshipError) {
        throw new Error(
          `Failed to create test relationship: ${relationshipError.message}`,
        );
      }
      testRelationship = relationshipData;
    });

    afterEach(async () => {
      // Clean up test data
      if (testRelationship?.id) {
        await supabaseAdminClient
          .from("connector_relationships")
          .delete()
          .eq("id", testRelationship.id);
      }
      if (testColumn?.table_id) {
        await supabaseAdminClient
          .from("dynamic_column_contexts")
          .delete()
          .eq("table_id", testTable.id);
      }
      if (testTable?.id) {
        await supabaseAdminClient
          .from("dynamic_table_contexts")
          .delete()
          .eq("id", testTable.id);
      }
      if (testConnector?.id) {
        await supabaseAdminClient
          .from("dynamic_connectors")
          .delete()
          .eq("id", testConnector.id);
      }
    });

    it("should return connectors with tables, columns, and relationships for authenticated user", async () => {
      const req = new NextRequest("http://localhost/api/v1/connector", {
        method: "GET",
        headers: {
          "Content-Type": "application/json",
          Authorization: `Bearer ${apiKey}`,
        },
      });

      const response = await GET(req);
      const json = await response.json();

      expect(response.status).toBe(200);
      expect(Array.isArray(json)).toBe(true);

      // Check that our test data is included
      const testTableName = `${getCatalogName(testConnector)}.test_table`;
      const foundTable = json.find(
        (table: any) => table.name === testTableName,
      );
      expect(foundTable).toBeDefined();
      expect(foundTable.description).toBe("Test table description");
      expect(foundTable.columns).toHaveLength(2);

      const idColumn = foundTable.columns.find((col: any) => col.name === "id");
      expect(idColumn).toBeDefined();
      expect(idColumn.type).toBe("bigint");
      expect(idColumn.description).toBe("Primary key column");

      const nameColumn = foundTable.columns.find(
        (col: any) => col.name === "name",
      );
      expect(nameColumn).toBeDefined();
      expect(nameColumn.type).toBe("varchar");
      expect(nameColumn.description).toBe("Name column");

      // Check relationships are nested in the table
      expect(foundTable.relationships).toBeDefined();
      expect(Array.isArray(foundTable.relationships)).toBe(true);
      expect(foundTable.relationships).toHaveLength(1);

      const foundRelationship = foundTable.relationships[0];
      expect(foundRelationship.sourceColumn).toBe("id");
      expect(foundRelationship.targetTable).toBe("project");
      expect(foundRelationship.targetColumn).toBe("id");
    });

    it("should return 401 for unauthenticated requests", async () => {
      const req = new NextRequest("http://localhost/api/v1/connector", {
        method: "GET",
      });

      const response = await GET(req);
      const json = await response.json();

      expect(response.status).toBe(401);
      expect(json.error).toBe("Unauthorized");
    });

    it("should handle connectors with no table contexts", async () => {
      // Clean up existing table/column contexts
      await supabaseAdminClient
        .from("dynamic_column_contexts")
        .delete()
        .eq("table_id", testTable.id);
      await supabaseAdminClient
        .from("dynamic_table_contexts")
        .delete()
        .eq("connector_id", testConnector.id);

      const req = new NextRequest("http://localhost/api/v1/connector", {
        method: "GET",
        headers: {
          "Content-Type": "application/json",
          Authorization: `Bearer ${apiKey}`,
        },
      });

      const response = await GET(req);
      const json = await response.json();

      expect(response.status).toBe(200);
      expect(json).toEqual([]);
    });

    it("should filter out invalid relationships with malformed OSO entities", async () => {
      // Create a relationship with invalid OSO entity format
      const { data: invalidRelationship } = await supabaseAdminClient
        .from("connector_relationships")
        .insert({
          org_id: testOrg.id,
          source_table_id: testTable.id,
          source_column_name: "id",
          target_oso_entity: "invalid_format", // Missing dot separator
        })
        .select("*")
        .single();

      const req = new NextRequest("http://localhost/api/v1/connector", {
        method: "GET",
        headers: {
          "Content-Type": "application/json",
          Authorization: `Bearer ${apiKey}`,
        },
      });

      const response = await GET(req);
      const json = await response.json();

      expect(response.status).toBe(200);

      // Should only have the valid relationship, not the invalid one
      const testTableName = `${getCatalogName(testConnector)}.test_table`;
      const foundTable = json.find(
        (table: any) => table.name === testTableName,
      );
      expect(foundTable).toBeDefined();
      expect(foundTable.relationships).toHaveLength(1);
      expect(foundTable.relationships[0].targetTable).toBe("project");

      // Clean up invalid relationship
      if (invalidRelationship?.id) {
        await supabaseAdminClient
          .from("connector_relationships")
          .delete()
          .eq("id", invalidRelationship.id);
      }
    });

    it("should handle relationships between connector tables", async () => {
      // Create a second table and relationship between connector tables
      const { data: secondTable } = await supabaseAdminClient
        .from("dynamic_table_contexts")
        .insert({
          connector_id: testConnector.id,
          table_name: "second_table",
          description: "Second test table",
        })
        .select("*")
        .single();

      if (!secondTable) throw new Error("Failed to create second table");

      const { data: secondColumn } = await supabaseAdminClient
        .from("dynamic_column_contexts")
        .insert({
          table_id: secondTable.id,
          column_name: "user_id",
          data_type: "bigint",
          description: "Foreign key to test_table",
        })
        .select("*")
        .single();

      if (!secondColumn) throw new Error("Failed to create second column");

      const { data: internalRelationship } = await supabaseAdminClient
        .from("connector_relationships")
        .insert({
          org_id: testOrg.id,
          source_table_id: secondTable.id,
          source_column_name: "user_id",
          target_table_id: testTable.id,
          target_column_name: "id",
        })
        .select("*")
        .single();

      if (!internalRelationship)
        throw new Error("Failed to create internal relationship");

      const req = new NextRequest("http://localhost/api/v1/connector", {
        method: "GET",
        headers: {
          "Content-Type": "application/json",
          Authorization: `Bearer ${apiKey}`,
        },
      });

      const response = await GET(req);
      const json = await response.json();

      expect(response.status).toBe(200);
      expect(json).toHaveLength(2);

      // Check internal relationship is nested in the source table
      const secondTableName = `${getCatalogName(testConnector)}.second_table`;
      const foundSecondTable = json.find(
        (table: any) => table.name === secondTableName,
      );
      expect(foundSecondTable).toBeDefined();
      expect(foundSecondTable.relationships).toHaveLength(1);

      const internalRel = foundSecondTable.relationships[0];
      expect(internalRel.sourceColumn).toBe("user_id");
      expect(internalRel.targetTable).toBe(
        `${getCatalogName(testConnector)}.test_table`,
      );
      expect(internalRel.targetColumn).toBe("id");

      // Clean up
      await supabaseAdminClient
        .from("connector_relationships")
        .delete()
        .eq("id", internalRelationship.id);
      await supabaseAdminClient
        .from("dynamic_column_contexts")
        .delete()
        .eq("table_id", secondTable.id);
      await supabaseAdminClient
        .from("dynamic_table_contexts")
        .delete()
        .eq("id", secondTable.id);
    });
>>>>>>> 559817f6
  });
});<|MERGE_RESOLUTION|>--- conflicted
+++ resolved
@@ -1,4 +1,3 @@
-<<<<<<< HEAD
 // import { POST, DELETE, GET } from "@/app/api/v1/connector/route";
 // import { NextRequest } from "next/server";
 // import { getTrinoAdminClient } from "@/lib/clients/trino";
@@ -41,6 +40,7 @@
 //         email: userEmail,
 //         password: "password",
 //         email_confirm: true,
+//         user_metadata: { name: "Test User" },
 //       });
 //     if (userError)
 //       throw new Error(`User creation failed: ${userError.message}`);
@@ -777,780 +777,5 @@
 describe("No-op test", () => {
   it("should pass", () => {
     expect(true).toBe(true);
-=======
-import { POST, DELETE, GET } from "@/app/api/v1/connector/route";
-import { NextRequest } from "next/server";
-import { getTrinoAdminClient } from "@/lib/clients/trino";
-import { createAdminClient } from "@/lib/supabase/admin";
-import { Session, SupabaseClient } from "@supabase/supabase-js";
-import { Database } from "@/lib/types/supabase"; // Assuming Database types are here
-import { randomUUID } from "crypto";
-import { getCatalogName } from "@/lib/dynamic-connectors";
-import {
-  ConnectorRelationshipsRow,
-  DynamicColumnContextsRow,
-  DynamicConnectorsRow,
-  DynamicTableContextsRow,
-} from "@/lib/types/schema-types";
-
-// Mock dependencies
-jest.mock("server-only", () => {});
-jest.mock("../../lib/clients/trino");
-
-const mockTrinoClient = {
-  queryAll: jest.fn(),
-};
-
-const mockGetTrinoAdminClient = getTrinoAdminClient as jest.Mock;
-
-const supabaseAdminClient: SupabaseClient<Database> = createAdminClient();
-
-describe("API /api/v1/connector", () => {
-  let testUser: any;
-  let testOrg: any;
-  let session: Session | null = null;
-  const apiKey: string = `key_${randomUUID()}`;
-
-  beforeAll(async () => {
-    const userEmail = `test_user_${Date.now()}@example.com`;
-    const orgName = `test_org_${randomUUID().split("-")[0]}`;
-
-    const { data: userData, error: userError } =
-      await supabaseAdminClient.auth.admin.createUser({
-        email: userEmail,
-        password: "password",
-        email_confirm: true,
-        user_metadata: { name: "Test User" },
-      });
-    if (userError)
-      throw new Error(`User creation failed: ${userError.message}`);
-    testUser = userData.user;
-
-    const { data: orgData, error: orgError } = await supabaseAdminClient
-      .from("organizations")
-      .insert({ org_name: orgName, created_by: testUser.id })
-      .select()
-      .single();
-    if (orgError) {
-      await supabaseAdminClient.auth.admin.deleteUser(testUser.id);
-      throw new Error(`Org creation failed: ${orgError.message}`);
-    }
-    testOrg = orgData;
-
-    const { error: userOrgError } = await supabaseAdminClient
-      .from("users_by_organization")
-      .insert({ user_id: testUser.id, org_id: testOrg.id, user_role: "admin" });
-    if (userOrgError) {
-      await supabaseAdminClient
-        .from("organizations")
-        .delete()
-        .eq("id", testOrg.id);
-      await supabaseAdminClient.auth.admin.deleteUser(testUser.id);
-      throw new Error(`User-Org link failed: ${userOrgError.message}`);
-    }
-
-    const { error: apiKeyError } = await supabaseAdminClient
-      .from("api_keys")
-      .insert({
-        name: `test_key_${randomUUID().split("-")[0]}`,
-        api_key: apiKey,
-        org_id: testOrg.id,
-        user_id: testUser.id,
-      });
-    if (apiKeyError) {
-      throw new Error(`API key creation failed: ${apiKeyError.message}`);
-    }
-
-    const { data, error } = await supabaseAdminClient.auth.signInWithPassword({
-      email: userEmail,
-      password: "password",
-    });
-    if (error) {
-      throw new Error(`Session creation failed: ${error.message}`);
-    }
-
-    session = data.session;
-  });
-
-  afterAll(async () => {
-    if (testOrg && testOrg.id) {
-      await supabaseAdminClient
-        .from("users_by_organization")
-        .delete()
-        .eq("org_id", testOrg.id);
-      await supabaseAdminClient
-        .from("organizations")
-        .delete()
-        .eq("id", testOrg.id);
-    }
-    if (testUser && testUser.id) {
-      await supabaseAdminClient.auth.admin.deleteUser(testUser.id);
-    }
-  });
-
-  beforeEach(async () => {
-    jest.clearAllMocks();
-    mockGetTrinoAdminClient.mockReturnValue(mockTrinoClient);
-    await supabaseAdminClient.from("dynamic_connectors").delete();
-  });
-
-  describe("POST", () => {
-    it("should create a dynamic connector successfully", async () => {
-      mockTrinoClient.queryAll.mockResolvedValueOnce({ error: null });
-
-      const connectorName = `${testOrg.org_name}__postgres`;
-      const requestBody = {
-        data: {
-          org_id: testOrg.id,
-          connector_name: connectorName,
-          connector_type: "postgresql",
-          config: { host: "localhost" },
-          created_by: testUser.id,
-        },
-        credentials: {},
-      };
-      const req = new NextRequest("http://localhost/api/v1/connector", {
-        method: "POST",
-        headers: {
-          "Content-Type": "application/json",
-          "X-Supabase-Auth": `${session?.access_token}:${session?.refresh_token}`,
-        },
-        body: JSON.stringify(requestBody),
-      });
-
-      const response = await POST(req);
-      const json = await response.json();
-
-      expect(response.status).toBe(200);
-      expect(json.connector_name).toBe(connectorName);
-      expect(json.org_id).toBe(testOrg.id);
-      expect(json.connector_type).toBe("postgresql");
-      expect(mockTrinoClient.queryAll).toHaveBeenCalledWith(
-        expect.stringContaining(
-          `CREATE CATALOG ${connectorName} USING postgresql WITH`,
-        ),
-      );
-
-      if (json.id) {
-        await supabaseAdminClient
-          .from("dynamic_connectors")
-          .delete()
-          .eq("id", json.id);
-      }
-    });
-
-    it("should return 401 if authentication fails", async () => {
-      const req = new NextRequest("http://localhost/api/v1/connector", {
-        method: "POST",
-        body: JSON.stringify({}),
-      });
-      const response = await POST(req);
-      expect(response.status).toBe(401);
-      const json = await response.json();
-      expect(json.error).toContain("Authorization error");
-    });
-
-    it("should return 400 for invalid connector type", async () => {
-      const requestBody = {
-        data: {
-          org_id: testOrg.id,
-          connector_name: `${testOrg.org_name}_invalid`,
-          connector_type: "invalid_type",
-          created_by: testUser.id,
-        },
-        credentials: { token: "abc" },
-      };
-      const req = new NextRequest("http://localhost/api/v1/connector", {
-        method: "POST",
-        headers: {
-          "Content-Type": "application/json",
-          "X-Supabase-Auth": `${session?.access_token}:${session?.refresh_token}`,
-        },
-        body: JSON.stringify(requestBody),
-      });
-      const response = await POST(req);
-      expect(response.status).toBe(400);
-      const json = await response.json();
-      expect(json.error).toContain("Invalid connector type: invalid_type");
-    });
-
-    it("should return 400 for invalid connector name", async () => {
-      const requestBody = {
-        data: {
-          org_id: testOrg.id,
-          connector_name: "wrongprefix_postgres",
-          connector_type: "postgresql",
-          created_by: testUser.id,
-        },
-        credentials: { token: "abc" },
-      };
-      const req = new NextRequest("http://localhost/api/v1/connector", {
-        method: "POST",
-        headers: {
-          "Content-Type": "application/json",
-          "X-Supabase-Auth": `${session?.access_token}:${session?.refresh_token}`,
-        },
-        body: JSON.stringify(requestBody),
-      });
-      const response = await POST(req);
-      expect(response.status).toBe(400);
-      const json = await response.json();
-      expect(json.error).toContain(
-        "Invalid connector name: wrongprefix_postgres",
-      );
-    });
-
-    it("should return 500 if fetching organization fails", async () => {
-      const invalidOrgId = "00000000-0000-0000-0000-000000000000";
-      const requestBody = {
-        data: {
-          org_id: invalidOrgId,
-          connector_name: "testorg_pg",
-          connector_type: "postgresql",
-          created_by: testUser.id,
-        },
-        credentials: { token: "abc" },
-      };
-      const req = new NextRequest("http://localhost/api/v1/connector", {
-        method: "POST",
-        headers: {
-          "Content-Type": "application/json",
-          "X-Supabase-Auth": `${session?.access_token}:${session?.refresh_token}`,
-        },
-        body: JSON.stringify(requestBody),
-      });
-      const response = await POST(req);
-      expect(response.status).toBe(500);
-      const json = await response.json();
-      expect(json.error).toContain("Error fetching organization");
-    });
-
-    it("should attempt to cleanup Supabase if Trino catalog creation fails", async () => {
-      mockTrinoClient.queryAll.mockResolvedValueOnce({
-        error: new Error("Trino error"),
-      });
-
-      const connectorName = `${testOrg.org_name}__postgres_cleanup`;
-      const requestBody = {
-        data: {
-          org_id: testOrg.id,
-          connector_name: connectorName,
-          connector_type: "postgresql",
-          created_by: testUser.id,
-        },
-        credentials: { password: "secure" },
-      };
-      const req = new NextRequest("http://localhost/api/v1/connector", {
-        method: "POST",
-        headers: {
-          "Content-Type": "application/json",
-          "X-Supabase-Auth": `${session?.access_token}:${session?.refresh_token}`,
-        },
-        body: JSON.stringify(requestBody),
-      });
-
-      const response = await POST(req);
-      expect(response.status).toBe(500);
-      const json = await response.json();
-      expect(json.error).toContain(
-        "Error creating catalog: Error: Trino error",
-      );
-
-      const { data: cleanedConnector, error: fetchError } =
-        await supabaseAdminClient
-          .from("dynamic_connectors")
-          .select("id")
-          .eq("connector_name", connectorName)
-          .eq("org_id", testOrg.id)
-          .maybeSingle();
-
-      expect(fetchError).toBeNull();
-      expect(cleanedConnector).toBeNull();
-    });
-  });
-
-  describe("DELETE", () => {
-    let connectorToDelete: any;
-
-    beforeEach(async () => {
-      const connectorName = `${testOrg.org_name}__todelete_${randomUUID().split("-")[0]}`;
-      const { data, error } = await supabaseAdminClient
-        .from("dynamic_connectors")
-        .insert({
-          connector_name: connectorName,
-          org_id: testOrg.id,
-          connector_type: "postgresql",
-          created_by: testUser.id,
-          config: { host: "delete-test" }, // Ensure config is not null if required by schema
-          is_public: false,
-        })
-        .select("*")
-        .single();
-      if (error) {
-        throw new Error(
-          `Failed to create connector for DELETE test: ${error.message}`,
-        );
-      }
-      connectorToDelete = data;
-    });
-
-    afterEach(async () => {
-      if (connectorToDelete && connectorToDelete.id) {
-        await supabaseAdminClient
-          .from("dynamic_connectors")
-          .delete()
-          .eq("id", connectorToDelete.id);
-      }
-    });
-
-    it("should delete a dynamic connector successfully", async () => {
-      mockTrinoClient.queryAll.mockResolvedValueOnce({ error: null });
-
-      const req = new NextRequest(
-        `http://localhost/api/v1/connector?id=${connectorToDelete.id}`,
-        {
-          method: "DELETE",
-          headers: {
-            "Content-Type": "application/json",
-            "X-Supabase-Auth": `${session?.access_token}:${session?.refresh_token}`,
-          },
-        },
-      );
-
-      const response = await DELETE(req);
-      const json = await response.json();
-
-      expect(response.status).toBe(200);
-      expect(json.id).toBe(connectorToDelete.id);
-      expect(json.connector_name).toBe(connectorToDelete.connector_name);
-      expect(mockTrinoClient.queryAll).toHaveBeenCalledWith(
-        `DROP CATALOG ${connectorToDelete.connector_name}`,
-      );
-
-      const { data: found } = await supabaseAdminClient
-        .from("dynamic_connectors")
-        .select()
-        .eq("id", connectorToDelete.id)
-        .maybeSingle();
-      expect(found?.deleted_at).not.toBeNull();
-    });
-
-    it("should return 401 if authentication fails for DELETE", async () => {
-      const req = new NextRequest(
-        "http://localhost/api/v1/connector?id=connector-id",
-        {
-          method: "DELETE",
-        },
-      );
-      const response = await DELETE(req);
-      expect(response.status).toBe(401);
-      const json = await response.json();
-      expect(json.error).toContain("Authorization error");
-    });
-
-    it("should return 400 if id parameter is missing for DELETE", async () => {
-      const req = new NextRequest("http://localhost/api/v1/connector", {
-        // No id query param
-        method: "DELETE",
-        headers: {
-          "Content-Type": "application/json",
-          "X-Supabase-Auth": `${session?.access_token}:${session?.refresh_token}`,
-        },
-      });
-      const response = await DELETE(req);
-      expect(response.status).toBe(400);
-      const json = await response.json();
-      expect(json.error).toBe("Missing id parameter");
-    });
-
-    it("should return 404 if connector to delete is not found", async () => {
-      const nonExistentConnectorId = "00000000-0000-0000-0000-000000000000";
-      const req = new NextRequest(
-        `http://localhost/api/v1/connector?id=${nonExistentConnectorId}`,
-        {
-          method: "DELETE",
-          headers: {
-            "Content-Type": "application/json",
-            "X-Supabase-Auth": `${session?.access_token}:${session?.refresh_token}`,
-          },
-        },
-      );
-      const response = await DELETE(req);
-      expect(response.status).toBe(406);
-      const json = await response.json();
-      expect(json.error).toContain("Error deleting connector");
-    });
-
-    it("should attempt to revert Supabase deletion if Trino catalog drop fails", async () => {
-      const originalConnectorData = { ...connectorToDelete }; // Clone for revert check
-
-      mockTrinoClient.queryAll.mockResolvedValueOnce({
-        error: new Error("Trino drop error"),
-      });
-
-      const req = new NextRequest(
-        `http://localhost/api/v1/connector?id=${connectorToDelete.id}`,
-        {
-          method: "DELETE",
-          headers: {
-            "Content-Type": "application/json",
-            "X-Supabase-Auth": `${session?.access_token}:${session?.refresh_token}`,
-          },
-        },
-      );
-
-      const response = await DELETE(req);
-      expect(response.status).toBe(500);
-      const json = await response.json();
-      expect(json.error).toContain(
-        "Error dropping catalog: Error: Trino drop error",
-      );
-
-      const { data: revertedConnector, error: fetchError } =
-        await supabaseAdminClient
-          .from("dynamic_connectors")
-          .select()
-          .eq("id", originalConnectorData.id)
-          .single();
-
-      expect(fetchError).toBeNull();
-      if (!revertedConnector) throw new Error("Reverted connector not found");
-
-      expect(revertedConnector.deleted_at).toBeNull();
-    });
-  });
-
-  describe("GET", () => {
-    let testConnector: DynamicConnectorsRow;
-    let testTable: DynamicTableContextsRow;
-    let testColumn: DynamicColumnContextsRow;
-    let testRelationship: ConnectorRelationshipsRow;
-
-    beforeEach(async () => {
-      // Create a test connector
-      const connectorName = `${testOrg.org_name}__test_get_${randomUUID().split("-")[0]}`;
-      const { data: connectorData, error: connectorError } =
-        await supabaseAdminClient
-          .from("dynamic_connectors")
-          .insert({
-            connector_name: connectorName,
-            org_id: testOrg.id,
-            connector_type: "postgresql",
-            created_by: testUser.id,
-            config: { host: "test-get" },
-            is_public: false,
-          })
-          .select("*")
-          .single();
-      if (connectorError) {
-        throw new Error(
-          `Failed to create test connector: ${connectorError.message}`,
-        );
-      }
-      testConnector = connectorData;
-
-      // Create a test table context
-      const { data: tableData, error: tableError } = await supabaseAdminClient
-        .from("dynamic_table_contexts")
-        .insert({
-          connector_id: testConnector.id,
-          table_name: "test_table",
-          description: "Test table description",
-        })
-        .select("*")
-        .single();
-      if (tableError) {
-        throw new Error(`Failed to create test table: ${tableError.message}`);
-      }
-      testTable = tableData;
-
-      // Create test column contexts
-      const { data: columnData, error: columnError } = await supabaseAdminClient
-        .from("dynamic_column_contexts")
-        .insert([
-          {
-            table_id: testTable.id,
-            column_name: "id",
-            data_type: "bigint",
-            description: "Primary key column",
-          },
-          {
-            table_id: testTable.id,
-            column_name: "name",
-            data_type: "varchar",
-            description: "Name column",
-          },
-        ])
-        .select("*");
-      if (columnError) {
-        throw new Error(
-          `Failed to create test columns: ${columnError.message}`,
-        );
-      }
-      testColumn = columnData[0];
-
-      // Create test relationship
-      const { data: relationshipData, error: relationshipError } =
-        await supabaseAdminClient
-          .from("connector_relationships")
-          .insert({
-            org_id: testOrg.id,
-            source_table_id: testTable.id,
-            source_column_name: "id",
-            target_oso_entity: "project.id",
-          })
-          .select("*")
-          .single();
-      if (relationshipError) {
-        throw new Error(
-          `Failed to create test relationship: ${relationshipError.message}`,
-        );
-      }
-      testRelationship = relationshipData;
-    });
-
-    afterEach(async () => {
-      // Clean up test data
-      if (testRelationship?.id) {
-        await supabaseAdminClient
-          .from("connector_relationships")
-          .delete()
-          .eq("id", testRelationship.id);
-      }
-      if (testColumn?.table_id) {
-        await supabaseAdminClient
-          .from("dynamic_column_contexts")
-          .delete()
-          .eq("table_id", testTable.id);
-      }
-      if (testTable?.id) {
-        await supabaseAdminClient
-          .from("dynamic_table_contexts")
-          .delete()
-          .eq("id", testTable.id);
-      }
-      if (testConnector?.id) {
-        await supabaseAdminClient
-          .from("dynamic_connectors")
-          .delete()
-          .eq("id", testConnector.id);
-      }
-    });
-
-    it("should return connectors with tables, columns, and relationships for authenticated user", async () => {
-      const req = new NextRequest("http://localhost/api/v1/connector", {
-        method: "GET",
-        headers: {
-          "Content-Type": "application/json",
-          Authorization: `Bearer ${apiKey}`,
-        },
-      });
-
-      const response = await GET(req);
-      const json = await response.json();
-
-      expect(response.status).toBe(200);
-      expect(Array.isArray(json)).toBe(true);
-
-      // Check that our test data is included
-      const testTableName = `${getCatalogName(testConnector)}.test_table`;
-      const foundTable = json.find(
-        (table: any) => table.name === testTableName,
-      );
-      expect(foundTable).toBeDefined();
-      expect(foundTable.description).toBe("Test table description");
-      expect(foundTable.columns).toHaveLength(2);
-
-      const idColumn = foundTable.columns.find((col: any) => col.name === "id");
-      expect(idColumn).toBeDefined();
-      expect(idColumn.type).toBe("bigint");
-      expect(idColumn.description).toBe("Primary key column");
-
-      const nameColumn = foundTable.columns.find(
-        (col: any) => col.name === "name",
-      );
-      expect(nameColumn).toBeDefined();
-      expect(nameColumn.type).toBe("varchar");
-      expect(nameColumn.description).toBe("Name column");
-
-      // Check relationships are nested in the table
-      expect(foundTable.relationships).toBeDefined();
-      expect(Array.isArray(foundTable.relationships)).toBe(true);
-      expect(foundTable.relationships).toHaveLength(1);
-
-      const foundRelationship = foundTable.relationships[0];
-      expect(foundRelationship.sourceColumn).toBe("id");
-      expect(foundRelationship.targetTable).toBe("project");
-      expect(foundRelationship.targetColumn).toBe("id");
-    });
-
-    it("should return 401 for unauthenticated requests", async () => {
-      const req = new NextRequest("http://localhost/api/v1/connector", {
-        method: "GET",
-      });
-
-      const response = await GET(req);
-      const json = await response.json();
-
-      expect(response.status).toBe(401);
-      expect(json.error).toBe("Unauthorized");
-    });
-
-    it("should handle connectors with no table contexts", async () => {
-      // Clean up existing table/column contexts
-      await supabaseAdminClient
-        .from("dynamic_column_contexts")
-        .delete()
-        .eq("table_id", testTable.id);
-      await supabaseAdminClient
-        .from("dynamic_table_contexts")
-        .delete()
-        .eq("connector_id", testConnector.id);
-
-      const req = new NextRequest("http://localhost/api/v1/connector", {
-        method: "GET",
-        headers: {
-          "Content-Type": "application/json",
-          Authorization: `Bearer ${apiKey}`,
-        },
-      });
-
-      const response = await GET(req);
-      const json = await response.json();
-
-      expect(response.status).toBe(200);
-      expect(json).toEqual([]);
-    });
-
-    it("should filter out invalid relationships with malformed OSO entities", async () => {
-      // Create a relationship with invalid OSO entity format
-      const { data: invalidRelationship } = await supabaseAdminClient
-        .from("connector_relationships")
-        .insert({
-          org_id: testOrg.id,
-          source_table_id: testTable.id,
-          source_column_name: "id",
-          target_oso_entity: "invalid_format", // Missing dot separator
-        })
-        .select("*")
-        .single();
-
-      const req = new NextRequest("http://localhost/api/v1/connector", {
-        method: "GET",
-        headers: {
-          "Content-Type": "application/json",
-          Authorization: `Bearer ${apiKey}`,
-        },
-      });
-
-      const response = await GET(req);
-      const json = await response.json();
-
-      expect(response.status).toBe(200);
-
-      // Should only have the valid relationship, not the invalid one
-      const testTableName = `${getCatalogName(testConnector)}.test_table`;
-      const foundTable = json.find(
-        (table: any) => table.name === testTableName,
-      );
-      expect(foundTable).toBeDefined();
-      expect(foundTable.relationships).toHaveLength(1);
-      expect(foundTable.relationships[0].targetTable).toBe("project");
-
-      // Clean up invalid relationship
-      if (invalidRelationship?.id) {
-        await supabaseAdminClient
-          .from("connector_relationships")
-          .delete()
-          .eq("id", invalidRelationship.id);
-      }
-    });
-
-    it("should handle relationships between connector tables", async () => {
-      // Create a second table and relationship between connector tables
-      const { data: secondTable } = await supabaseAdminClient
-        .from("dynamic_table_contexts")
-        .insert({
-          connector_id: testConnector.id,
-          table_name: "second_table",
-          description: "Second test table",
-        })
-        .select("*")
-        .single();
-
-      if (!secondTable) throw new Error("Failed to create second table");
-
-      const { data: secondColumn } = await supabaseAdminClient
-        .from("dynamic_column_contexts")
-        .insert({
-          table_id: secondTable.id,
-          column_name: "user_id",
-          data_type: "bigint",
-          description: "Foreign key to test_table",
-        })
-        .select("*")
-        .single();
-
-      if (!secondColumn) throw new Error("Failed to create second column");
-
-      const { data: internalRelationship } = await supabaseAdminClient
-        .from("connector_relationships")
-        .insert({
-          org_id: testOrg.id,
-          source_table_id: secondTable.id,
-          source_column_name: "user_id",
-          target_table_id: testTable.id,
-          target_column_name: "id",
-        })
-        .select("*")
-        .single();
-
-      if (!internalRelationship)
-        throw new Error("Failed to create internal relationship");
-
-      const req = new NextRequest("http://localhost/api/v1/connector", {
-        method: "GET",
-        headers: {
-          "Content-Type": "application/json",
-          Authorization: `Bearer ${apiKey}`,
-        },
-      });
-
-      const response = await GET(req);
-      const json = await response.json();
-
-      expect(response.status).toBe(200);
-      expect(json).toHaveLength(2);
-
-      // Check internal relationship is nested in the source table
-      const secondTableName = `${getCatalogName(testConnector)}.second_table`;
-      const foundSecondTable = json.find(
-        (table: any) => table.name === secondTableName,
-      );
-      expect(foundSecondTable).toBeDefined();
-      expect(foundSecondTable.relationships).toHaveLength(1);
-
-      const internalRel = foundSecondTable.relationships[0];
-      expect(internalRel.sourceColumn).toBe("user_id");
-      expect(internalRel.targetTable).toBe(
-        `${getCatalogName(testConnector)}.test_table`,
-      );
-      expect(internalRel.targetColumn).toBe("id");
-
-      // Clean up
-      await supabaseAdminClient
-        .from("connector_relationships")
-        .delete()
-        .eq("id", internalRelationship.id);
-      await supabaseAdminClient
-        .from("dynamic_column_contexts")
-        .delete()
-        .eq("table_id", secondTable.id);
-      await supabaseAdminClient
-        .from("dynamic_table_contexts")
-        .delete()
-        .eq("id", secondTable.id);
-    });
->>>>>>> 559817f6
   });
 });