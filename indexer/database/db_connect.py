import csv
import os
import psycopg2
from dotenv import load_dotenv


def connect_to_database():
    
    load_dotenv()
    db_host = os.getenv("DB_HOST")
    db_port = os.getenv("DB_PORT")
    db_name = os.getenv("DB_NAME")
    db_user = os.getenv("DB_USER")
    db_password = os.getenv("DB_PASSWORD")
    connection_string = f"postgres://{db_user}:{db_password}@{db_host}:{db_port}/{db_name}"

    try:
        connection = psycopg2.connect(connection_string)
        return connection
    except psycopg2.Error as e:
        print("Error connecting to the database:", e)
        return None


def execute_query(connection, query, col_names=False):
    try:
        cursor = connection.cursor()
        cursor.execute(query)
        if col_names:
            results = cursor.fetchall()
            column_names = [desc[0] for desc in cursor.description]
            results = [column_names] + results
        else:
            results = cursor.fetchall()        
        return results
    except psycopg2.Error as e:
        print("Error executing query:", e)
        return None
    finally:
        if cursor:
            cursor.close()


def close_connection(connection):
    if connection:
        connection.close()


def summarize_tables(db_connection):

    tables_to_query = [
        "event_pointer",
        "artifact",
        "event",
        "collection",
        "collection_projects_project",
        "project",
        "project_artifacts_artifact",
        "events_daily_by_artifact",
        "events_daily_by_project"
    ]
    for table in tables_to_query:
            # Query to get the number of rows
        count_query = f"SELECT COUNT(*) FROM {table};"
        count_result = execute_query(db_connection, count_query)
        
        # Query to get the column names
        column_query = f"SELECT column_name FROM information_schema.columns WHERE table_name = '{table}';"
        column_result = execute_query(db_connection, column_query)

        # Get sample of the data
        sample_query = f"SELECT * FROM {table} LIMIT 5;"
        sample_result = execute_query(db_connection, sample_query)
        
        print(f"Table: {table}")
        if count_result:
            print(f"Row Count: {count_result[0][0]}")
        if column_result:
            print("Column Names:")
            for row in column_result:
                print("-", row[0])
        if sample_result:
            print("Sample Data:")
            for row in sample_result:
                print("-", row)
        print()


def dump_table(result, output_file):
    with open(output_file, "w") as csv_file:
        writer = csv.writer(csv_file, delimiter=",")
        for row in result:
            writer.writerow(row)


def save_query(db_connection, query_name):

    query_path = f"indexer/database/{query_name}.sql"
    with open(query_path) as sql_file:
        query = sql_file.read()
    result = execute_query(db_connection, query, col_names=True)
    
    output_file = f"indexer/_notebooks/tsdb/data/{query_name}.csv"
    dump_table(result, output_file)


def main():
    
    db_connection = connect_to_database()
    
    try:        
    
        query = """
        select 
            ep.collector, 
            count(*) as progress, 
            (
                select count(*)
                from project p
                left join
                    project_artifacts_artifact paa 
                    on paa."projectId" = p.id
                left join artifact a
                    on paa."artifactId" = a.id 
                where a."type" = 'GIT_REPOSITORY'
            ) as expected
        from event_pointer ep 
        where
            ep."startDate" < '2023-01-01'
        group by 
            ep.collector
        """
        result = execute_query(db_connection, query)
        print(result)

        #save_query(db_connection, "get_commits_by_project")
        #save_query(db_connection, "get_events_daily_by_project")
        
        #save_query(db_connection, "get_oss_contributions")
        #save_query(db_connection, "get_projects_by_collection")
        #summarize_tables(db_connection)

        #save_query(db_connection, "get_artifacts_by_project")
        #save_query(db_connection, "get_commits_by_collection")
        
        #save_query(db_connection, "get_project_event_stats")
<<<<<<< HEAD
        #save_query(db_connection, "get_collection_event_stats")
        #save_query(db_connection, "get_project_monthly_event_stats")
        #save_query(db_connection, "get_project_github_metrics")
        save_query(db_connection, "get_monthly_commits_by_collection")
=======
        save_query(db_connection, "get_project_monthly_event_stats")
        #save_query(db_connection, "get_project_github_metrics")
>>>>>>> ff200c33
    
        
    finally:
        close_connection(db_connection)


main()        <|MERGE_RESOLUTION|>--- conflicted
+++ resolved
@@ -144,15 +144,8 @@
         #save_query(db_connection, "get_commits_by_collection")
         
         #save_query(db_connection, "get_project_event_stats")
-<<<<<<< HEAD
-        #save_query(db_connection, "get_collection_event_stats")
-        #save_query(db_connection, "get_project_monthly_event_stats")
-        #save_query(db_connection, "get_project_github_metrics")
-        save_query(db_connection, "get_monthly_commits_by_collection")
-=======
         save_query(db_connection, "get_project_monthly_event_stats")
         #save_query(db_connection, "get_project_github_metrics")
->>>>>>> ff200c33
     
         
     finally:
